/*
 * Browser-based Web Push client for the application server piece.
 *
 * Uses the WebCrypto API.
 * Uses the fetch API.  Polyfill: https://github.com/github/fetch
 */

  'use strict';
  var g = window;

  // Semi-handy variable defining the encryption data to be
  // Elliptical Curve (Diffie-Hellman) (ECDH) using the p256 curve.
  var P256DH = {
    name: 'ECDH',
    namedCurve: 'P-256'
  };

  // WebCrypto (defined by http://www.w3.org/TR/WebCryptoAPI/) is detailed
  // at https://developer.mozilla.org/en-US/docs/Web/API/SubtleCrypto
  //
  // this has the various encryption library helper functions for things like
  // EC crypto. It's very nice because it makes calls simple, unfortunately,
  // it also prevents some key auditing.
  //
  // It's worth noting that there's two parts to this. The first uses
  // ECDH to get "key agreement". This allows to parties to get a secure key
  // even over untrusted links.
  //
  // The second part is the actual message encryption using the agreed key
  // created by the ECDH dance.
  //
  try {
      if (webCrypto === undefined) {
<<<<<<< HEAD
        webCrypto = g.crypto.subtle;
=======
          webCrypto = g.crypto.subtle;
>>>>>>> 32235789
      }
  } catch (e) {
    var webCrypto = g.crypto.subtle;
  }

  // Per the WebPush API, there are known token values that are used for some
  // portions of the Nonce creations.
  var ENCRYPT_INFO = new TextEncoder('utf-8').encode(
     "Content-Encoding: aesgcm128");
  var NONCE_INFO = new TextEncoder('utf-8').encode("Content-Encoding: nonce");
 var AUTH_INFO = new TextEncoder('utf-8').encode("Content-Encoding: auth\0");

  function textWrap(text, limit) {
    /* wrap text to a limit by injecting newlines
     */
    let tlen = text.length;
    let buff = ""
    for (let i=0;i<=tlen;i+=limit) {
        buff += text.slice(i, Math.min(i+limit, tlen));
        if (i+limit < tlen) {
            buff += "\\\n";
        }
    }
    return buff;
  }

  function ensureView(data) {
    /* Coerces data into a Uint8Array */
    if (typeof data === 'string') {
      return new TextEncoder('utf-8').encode(data);
    }
    if (data instanceof ArrayBuffer) {
      return new Uint8Array(data);
    }
    if (ArrayBuffer.isView(data)) {
      return new Uint8Array(data.buffer);
    }
    throw new Error('webpush() needs a string or BufferSource');
  }

  Promise.allMap = function(o) {
      // Resolve a list of promises
    var result = {};
    return Promise.all(
      Object.keys(o).map(
        k => Promise.resolve(o[k]).then(r => result[k] = r)
      )
    ).then(_ => result);
  };

  function generateNonce(base, index) {
    /* generate a 96-bit IV for use in GCM, 48-bits of which are populated */
    var nonce = base.slice(0, 12);
    for (var i = 0; i < 6; ++i) {
      nonce[nonce.length - 1 - i] ^= (index / Math.pow(256, i)) & 0xff;
    }
    return nonce;
  }

  function encodeLength(buffer) {
      /* Encode a buffer's length as a psuedo 16be value */
      return new Uint8Array([0, buffer.byteLength]);
  }



  function encrypt(senderKey, sub, data, salt) {
    /* Encrypt the data using the temporary, locally generated key,
     * the remotely shared key, and a salt value
     *
     * @param senderKey     Locally generated key
     * @param sub           Subscription information object
     * @param salt          A random "salt" value for the encrypted data
     * @param data          The data to encrypt
     * @param authSecret    Auth Secret provided by the client
     */
    console.debug("calling encrypt(", senderKey, sub, salt, data, ")");
    let headerType;
    let contentType;

    // Note: Promises can make things a bit hard to follow if you're not
    // familiar with how they work. I'm not going to try to duplicate the
    // fine work of articles like
    // http://www.html5rocks.com/en/tutorials/es6/promises/ but suffice
    // to say that the return of each .then() feeds into the next.
    //
    // Import the raw key
    // see: https://developer.mozilla.org/en-US/docs/Web/API/SubtleCrypto/importKey

    console.debug("receiverKey:", sub.receiverKey);
    return webCrypto.importKey('raw',
                               sub.receiverKey,
                               P256DH,
                               true,
                               ['deriveBits'])
      .then(receiverKey => {
          // Ok, we've got a representation of the remote key.
          // Now, derive a shared key from our temporary local key
          // and the remote key we just created.
          console.debug("client p256dh key:", receiverKey);
          var args = {name: P256DH.name,
                      namedCurve: P256DH.namedCurve,
                      public: receiverKey}
          console.debug("deriving new key: ", args, senderKey, 256)
          return webCrypto.deriveBits(args,
                                      senderKey.privateKey,
                                      256)
      })
      .then(function(ikm) {
          var kdf;
          var kdfPromise;
          var cEKinfo;
          var cNinfo;

          var authSecret;

          try {
             authSecret = sub.authKey;
             console.debug("Auth Secret:", new Uint8Array(authSecret));
          } catch(e) {
             console.error("No Auth Key: " + e);
             throw e;
          }

          // We now have usable AES key material
          // derived from the remote public key.
          var ikmStr = base64url.encode(new Uint8Array(ikm));
          console.debug("ikm:     ", new Uint8Array(ikm));
          output("ikm", ikmStr)

          if (authSecret) {
            // Build out the second generation encryption base.
            // this uses additional info to add entropy to the
            // hkdf routine.

            // The data that feeds the HKDF uses the following
            // complex data set.
            function makeInfo(type, te, senderKey) {
                let headStr = 'Content-Encoding: ' + type;
                let head = te.encode(headStr);
                let base = concatArray([
                    te.encode("\0P-256\0"),
                    encodeLength(sub.receiverKey),
                    sub.receiverKey,
                    encodeLength(senderKey),
                    senderKey,
                ]);
                console.debug('makeInfo head:', headStr);
                console.debug('makeInfo base:', new Uint8Array(base));
                return concatArray([head, base]);
            }

            // Seed the hkdf with the auth token and the key material
            let authKdf = new hkdf(authSecret, ikm);
            kdfPromise = authKdf.extract(AUTH_INFO, 32)
                .then(ikm2 => webCrypto.exportKey('raw', senderKey.publicKey)
                     .then (senderKey => {
                          // This is the gauntlet of values we're generating
                          // in order to encrypt the data.
                          // These should match on the reciever side.
                          console.debug("salt: ", new Uint8Array(salt));
                          console.debug("ikm2: ", new Uint8Array(ikm2));
                          console.debug("receiverKey: ",
                              new Uint8Array(sub.receiverKey));
                          console.debug("senderKey:   ",
                              new Uint8Array(senderKey));
                          let te = new TextEncoder('utf-8');
                          cEKinfo = makeInfo('aesgcm', te, senderKey);
                          console.debug("cEKinfo: ",
                              new TextDecoder('utf-8').decode(cEKinfo));
                          console.debug("cEKinfo: ", cEKinfo);
                          cNinfo = makeInfo('nonce', te, senderKey);
                          console.debug("cNinfo: ",
                              new TextDecoder('utf-8').decode(cNinfo));
                          console.debug("cNinfo: ", cNinfo);
                          return new hkdf(salt, ikm2)
                     })
                )
                .catch(err => {
                    console.error(err);
                    throw err;
                });
            headerType = "crypto-key";
            contentType = "aesgcm";
          } else {
              // Use the older, out of spec format
              kdfPromise = Promise.resolve(new hkdf(salt, ikm));
              cEKinfo = concatArray([ENCRYPT_INFO, new Uint8Array(0)]);
              cNinfo = concatArray([NONCE_INFO, new Uint8Array(0)]);
              headerType = "encryption-key";
              contentType = "aesgcm128";
          }

          // Use hkdf to generate both the encryption array and the nonce.
          // See hkdf() in base64.js
          // var kdf = new hkdf(salt, ikm);
          // Generate the encryptingData, the base object that contains the
          // key and nonce we'll use to actually encrypt the text to be
          // sent.
          return Promise.allMap({
            // The key is generated from a known pattern that's fed to
            // the hkdf that's been initialized off of the salt and the
            // ikm derived from the public half of the ECDH key
            // from the browser (the p256dh key)
            key: kdfPromise
              .then(kdf => {
                  return kdf.extract(cEKinfo, 16)
              })
              .then(gcmBits => {
                  console.debug("gcmBits: ",new Uint8Array(gcmBits));
                  output('gcmB', base64url.encode(new Uint8Array(gcmBits)));
                  //let key = mzcc.rawToJWK(gcmBits, ['encrypt']);
                  return webCrypto.importKey(
                    'raw',
                    gcmBits,           // the key data
                    'AES-GCM',      // The type of key to generate
                    true,
                    ['encrypt'])    // Use this key for encryption
              }),
              // Now, create the Nonce, from the known nonce info.
            nonce: kdfPromise
              .then(kdf => {
                  return kdf.extract(cNinfo, 12);
              })
              .then(nonceBits => {
                  console.debug("nonce: ", new Uint8Array(nonceBits));
                  output('nonce', base64url.encode(new Uint8Array(nonceBits)));
                  return nonceBits})
          })
      })
      .then(encryptingData => {
          // 4096 bytes is the default size, though we burn 1 byte for padding
          console.debug("encryptingData:",encryptingData);

          // divide the data into chunks, then, for each chunk...
          return Promise.all(
              chunkArray(data, 4095)
              .map((slice, index) => {
                   // determine the "padded" data block
                   // Padding is a 16Bit Big Endian length + the number
                   // of 8 bit 0 padding characters.
                   // let padSize = 4096 - data.length;
                   let padSize = 0;
                   let padded = concatArray([
                       new Uint16Array([be16(padSize)]),
                       //new Uint8Array(padSize),
                       slice,
                  ]);
                  // Generate the Initialization Vector (iv) for this block
                  // based on the previously generated nonce and the offset
                  // of the block.
                   var iv = generateNonce(encryptingData.nonce, index);
                   output("iv", base64url.encode(iv));
                   console.debug("iv: ", new Uint8Array(iv));
                   var edata= webCrypto.encrypt(
                     {
                        name: 'AES-GCM',
                        iv: iv,
                     },
                     encryptingData.key,
                     padded);
                   return edata;
          }));
    }).then(data=> {
        data = concatArray(data);
        return {data: data, header: headerType, type: contentType};
    })
    .catch(err => {
        console.error(err);
        throw err;
        });
  }

  /*
   * Request push for a message.  This returns a promise that resolves when the
   * push has been delivered to the push service.
   *
   * @param subscription A PushSubscription that contains endpoint and p256dh
   *                     parameters.
   * @param data         The message to send.
   */
  function webpush(subscription, data, salt) {
    console.debug('data:', data);
    data = ensureView(data);
    // console.debug(new TextDecoder('utf-8').decode(data))

    if (salt == null) {
        console.debug("Making new salt");
        salt = newSalt();
        output('salt', salt);
    }
    return webCrypto.generateKey(
            P256DH,
            true,          // false for production
            ['deriveBits'])
      .then(senderKey => {
        // Dump the local public key
        // WebCrypto only allows you to export private keys as jwk.
        webCrypto.exportKey('jwk', senderKey.publicKey)
            .then(key=>{
                //output('senderKeyPub', base64url.encode(key))
                output('senderKey', mzcc.JWKToRaw(key));
                output('senderKeyPub', JSON.stringify(key));
            })
            .catch(x => console.error(x));
        // Dump the local private key
        webCrypto.exportKey('jwk', senderKey.privateKey)
            .then(key=> {
                console.debug("Private Key:", key)
                output('senderKeyPri', JSON.stringify(key))
            })
            .catch(x => {console.error(x);
                         output('senderKeyPri', "Could not display key: " + x);
            });
        console.debug("Sender Key", senderKey);
        // encode all the data as chunks
        return Promise.allMap({
          payload: encrypt(senderKey,
                           subscription,
                           data,
                           salt),
          pubkey: webCrypto.exportKey('jwk', senderKey.publicKey)
        });
      })
      .then(results => {
          let options = {}
          let headers = new Headers();
          let rawPub = mzcc.JWKToRaw(results.pubkey);
          headers.append(results.payload.header,
                'keyid=p256dh;dh=' + rawPub);
          headers.append('encryption',
                'keyid=p256dh;salt=' + base64url.encode(salt));
          headers.append('content-encoding', results.payload.type)
          headers.append('ttl', 60)
          options.encr_header = results.payload.header;
          options.content_type = results.payload.type;
          options.salt = salt;
          options.dh = rawPub;
          options.endpoint = subscription.endpoint;
          // include the headers here because sometimes you can't extract
          // them from a used Headers object.
          options.headers = headers;
          options.payload = results.payload.data;
          options.method = 'POST';
          return options;
      })
      .catch(err =>{
            console.error("Unknown error:", err);
            throw err;
       });
  }

function send(options) {
    console.debug('payload', options.payload);
    let endpoint = options.endpoint;
    let send_options = {
        method: options.method,
        headers: options.headers,
        body: options.payload,
        cache: "no-cache",
        referrer: "no-referrer",
    };
    // Note, fetch doesn't always seem to want to send the Headers.
    // Chances are VERY Good that if this returns an error, the headers
    // were not set. You can check the Network debug panel to see if
    // the request included the headers.
    console.debug("Fetching:", options.endpoint, send_options);
    let req = new Request(options.endpoint, send_options);
    console.debug("request:", req);
    return fetch(req)
        .then(response => {
            if (! response.ok) {
                if (response.status == 400) {
                    show_err("Server returned 400. Probably " +
                    "missing headers.<br>If refreshing doesn't work " +
                    "the 'curl' call below should still work fine.");
                    show_ok(false);
                    throw new Error("Server Returned 400");
                }
                throw new Error('Unable to deliver message: ',
                                JSON.stringify(response));
            } else {
                console.info("Message sent", response.status)
            }
            return true;
        })
        .catch(err =>{
             console.error("Send Failed: ", err);
             show_ok(false);
             return false;
        });
}<|MERGE_RESOLUTION|>--- conflicted
+++ resolved
@@ -31,11 +31,7 @@
   //
   try {
       if (webCrypto === undefined) {
-<<<<<<< HEAD
-        webCrypto = g.crypto.subtle;
-=======
           webCrypto = g.crypto.subtle;
->>>>>>> 32235789
       }
   } catch (e) {
     var webCrypto = g.crypto.subtle;
@@ -46,7 +42,7 @@
   var ENCRYPT_INFO = new TextEncoder('utf-8').encode(
      "Content-Encoding: aesgcm128");
   var NONCE_INFO = new TextEncoder('utf-8').encode("Content-Encoding: nonce");
- var AUTH_INFO = new TextEncoder('utf-8').encode("Content-Encoding: auth\0");
+  var AUTH_INFO = new TextEncoder('utf-8').encode("Content-Encoding: auth\0");
 
   function textWrap(text, limit) {
     /* wrap text to a limit by injecting newlines
