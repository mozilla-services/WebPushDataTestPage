/* Javascript VAPID library.
 *
 * Requires: common.js
 *
 */

'use strict';

try {
    if (webCrypto === undefined) {
        webCrypto = window.crypto.subtle;
    }
} catch (e) {
    var webCrypto = window.crypto.subtle;
}

class VapidToken {
    constructor(aud, sub, exp, lang, mzcc) {
        /* Construct a base VAPID token.
         *
         * VAPID allows for self identification of a subscription update.
         *
         * :param aud: Audience - email of the admin contact for this update.
         * :param sub: Subscription - Optional site URL for this update.
         * :param exp: Expiration - UTC expiration of this update. Defaults
         *      to now + 24 hours
         */

        if (mzcc == undefined) {
            mzcc = new MozCommon();
        }
        this.mzcc = mzcc;
        this._claims={};
        this._claims['aud'] = aud || "";
        if (sub !== undefined) {
            this._claims['sub'] = sub;
        }
        if (exp == undefined) {
            // Set expry to be 24 hours from now.
            exp = (Date.now() * .001) + 86400
        }
        this._claims["exp"] = exp
        let enus = {
            info: {
                OK_VAPID_KEYS: "VAPID Keys defined.",
            },
            errs: {
                ERR_VAPID_KEY: "VAPID generate keys error: ",
                ERR_PUB_R_KEY: "Invalid Public Key record. Please use a valid RAW Formatted record.",
                ERR_PUB_D_KEY: "Invalid Public Key record. Please use a valid DER Formatted record.",
                ERR_NO_KEYS: "No keys defined. Please use generate_keys() or load a public key.",
                ERR_CLAIM_MIS: "Claim missing ",
                ERR_SIGN: "Sign error",
                ERR_VERIFY_SG: "Verify Error: Auth signature invalid: ",
                ERR_VERIFY_KE: "Verify Error: Key invalid: ",
                ERR_SIGNATURE: "Signature Invalid",
                ERR_VERIFY: "Verify error",
            }
        };
        this.lang = enus;

        this._private_key =  "";
        this._public_key = "";

    }

    generate_keys() {
       /* Generate the public and private keys
        */
       return webCrypto.generateKey(
          {name: "ECDSA", namedCurve: "P-256"},
          true,
          ["sign", "verify"])
           .then(keys => {
              this._private_key = keys.privateKey;
              this._public_key = keys.publicKey;
              console.info(this.lang.info.OK_VAPID_KEYS);
              return keys;
           })
           .catch(fail => {
               console.error(this.lang.errs.ERR_VAPID_KEY, fail);
               throw(fail);
               });
    }

    export_public_raw() {
        /* Export an ASN1 RAW key pair.
         *
         * This is used in the Crypto-Key header.
         *
         * NOTE: Chrome 52 does not yet support RAW keys
         */
        return webCrypto.exportKey('jwk', this._public_key)
            .then( key => {
                return this.mzcc.toUrlBase64("\x04" +
                    this.mzcc.fromUrlBase64(key.x) +
                    this.mzcc.fromUrlBase64(key.y))
            })
            .catch(err => {
                console.error("public raw format", err);
                throw err;
            })
    }

    import_public_raw(raw) {
        /* Import an ASN1 RAW public key pair.
         *
         * :param raw: a URL safe base64 encoded rendition of the RAW key.
         * :returns: a promise from the imported key.
         */
        if (typeof(raw) == "string") {
            raw = this.mzcc.strToArray(this.mzcc.fromUrlBase64(raw));
        }
        let err = new Error(this.lang.errs.ERR_PUB_KEY);

        // Raw is supposed to start with a 0x04, but some libraries don't. sigh.
        if (raw.length == 65 && raw[0] != 4) {
            throw err;
        }

        raw= raw.slice(-64);
        let x = this.mzcc.toUrlBase64(String.fromCharCode.apply(null,
             raw.slice(0,32)));
        let y = this.mzcc.toUrlBase64(String.fromCharCode.apply(null,
             raw.slice(32,64)));

        // Convert to a JWK and import it.
        let jwk = {
            crv: "P-256",
            ext: true,
            key_ops: ["verify"],
            kty: "EC",
            x: x.replace("=", ""),
            y: y.replace("=", ""),
        };

        return webCrypto.importKey('jwk', jwk, 'ECDSA', true, ["verify"])
            .then(k => this._public_key = k)
<<<<<<< HEAD
    },


    import_public_der: function(derArray) {
        /* Import a DER formatted public key string.
         *
         * The Crypto-Key p256ecdsa=... key is such a thing.
         * Returns a promise containing the public key.
         */
        if (typeof(derArray) == "string") {
            derArray = mzcc._strToArray(mzcc.fromUrlBase64(derArray));
        }
        /* Super light weight public key import function */
        let err = new Error(this.lang.errs.ERR_PUB_D_KEY);
        // Does the record begin with "\x30"
        if (derArray[0] != 48) { throw err}
        // is this an ECDSA record? (looking for \x2a and \x86
        if (derArray[6] != 42 && derArray[7] != 134) { throw err}
        if (derArray[15] != 42 && derArray[16] != 134) { throw err}
        // Public Key Record usually beings @ offset 23.
        if (derArray[23] != 3 && derArray[24] != 40 &&
                derArray[25] != 0 && derArray[26] != 4) {
            throw err;
        }
        // pubkey offset starts at byte 25
        let x = mzcc.toUrlBase64(String.fromCharCode
                .apply(null, derArray.slice(27, 27+32)));
        let y = mzcc.toUrlBase64(String.fromCharCode
                .apply(null, derArray.slice(27+32, 27+64)));

        // Convert to a JWK and import it.
        let jwk = {
            crv: "P-256",
            ext: true,
            key_ops: ["verify"],
            kty: "EC",
            x: x.replace("=", ""),
            y: y.replace("=", ""),
        };

        return webCrypto.importKey('jwk', jwk, 'ECDSA', true, ["verify"])
=======
    }
>>>>>>> 57f85c0b



    sign(claims) {
        /* Sign a claims object and return the headers that can be used to
         * decrypt the string.
         *
         * :param claims: An object containing the VAPID claims.
         * :returns: a promise containing an object identifying the headers
         * and values to include to specify VAPID auth.
        */
        if (! claims) {
            claims = this._claims;
        }
        if (this._public_key == "") {
            throw new Error(this.lang.errs.ERR_NO_KEYS);
        }
        if (! claims.hasOwnProperty("exp")) {
            claims.exp = parseInt(Date.now()*.001) + 86400;
        }
        if (! claims.hasOwnProperty("aud")) {
            throw new Error(this.lang.errs.ERR_CLAIM_MIS, "aud");
        }
        let alg = {name:"ECDSA", namedCurve: "P-256", hash:{name:"SHA-256"}};
        let headStr = this.mzcc.toUrlBase64(
            JSON.stringify({typ:"JWT",alg:"ES256"}));
        let claimStr = this.mzcc.toUrlBase64(
            JSON.stringify(claims));
        let content = headStr + "." + claimStr;
        let signatory = this.mzcc.strToArray(content);
        return webCrypto.sign(
            alg,
            this._private_key,
            signatory)
            .then(signature => {
<<<<<<< HEAD
                let sig = mzcc.toUrlBase64(mzcc._arrayToStr(signature));
                /* The headers consist of the constructed JWT as the
                 * "authorization" and the raw Public key as the p256ecdsa
                 * element of "Crypto-Key"
                 * Note that Crypto-Key can contain many elements, separated by
                 * a "," You may need to append this value to an existing
                 * "Crypto-Key" header value.
=======
                let sig = this.mzcc.toUrlBase64(
                    this.mzcc.arrayToStr(signature));
                /* The headers consist of the constructed JWT as the
                 * "authorization" and the raw Public key as the p256ecdsa
                 * element of "Crypto-Key"
                 * Note that Crypto-Key can contain many elements, separated
                 * by a ",".i You may need to append this value to an existing
                 * "Crypto-Key" header value.
                 *
                 *
>>>>>>> 57f85c0b
                 */
                return this.export_public_raw()
                    .then( pubKey => {
                        return {
                            authorization: "Bearer " + content + "." + sig,
                            "crypto-key": "p256ecdsa=" + pubKey,
                            publicKey: pubKey,
                        }
                    })
            })
            .catch(err => {
                console.error(this.lang.errs.ERR_SIGN, err);
            })
    }

    verify(token, public_key=null) {
        /* Verify a VAPID token.
         *
         * Token is the Authorization Header, Public Key is the Crypto-Key
         * header.
<<<<<<< HEAD
        */
=======
         *
         * :param token: the Authorization header bearer token
         */
>>>>>>> 57f85c0b

        // Ideally, just the bearer token, Cheat a little to be nice to the dev.
        if (token.toLowerCase().split(" ")[0] == "bearer") {
            token = token.split(" ")[1];
        }

        // Again, ideally, just the p256ecdsa token.
        if (public_key != null) {

            if (public_key.search('p256ecdsa') > -1) {
                let sc = /p256ecdsa=([^;,]+)/i;
                public_key = sc.exec(public_key)[1];
            }

            // If there's no public key already defined, load the public_key
            // and try again.
            return this.import_public_raw(public_key)
                .then(key => {
                    this._public_key = key;
                    return this.verify(token);
                })
                .catch(err => {
                    console.error("Verify error", err);
                    throw err;
                });
        }
        if (this._public_key == "") {
            throw new Error(this.lang.errs.ERR_NO_KEYS);
        }

        let alg = {name: "ECDSA", namedCurve: "P-256",
                   hash: {name: "SHA-256" }};
        let items = token.split('.');
        let signature;
        let key;
        try {
            signature = this.mzcc.strToArray(
                this.mzcc.fromUrlBase64(items[2]));
        } catch (err) {
            throw new Error(this.lang.errs.ERR_VERIFY_SG + err.message);
        }
        try {
            key = this.mzcc.strToArray(this.mzcc.fromUrlBase64(items[1]));
        } catch (err) {
            throw new Error(this.lang.errs.ERR_VERIFY_KE + err.message);
        }
        let content = items.slice(0,2).join('.');
        let signatory = this.mzcc.strToArray(content);
        return webCrypto.verify(
            alg,
            this._public_key,
            signature,
            signatory)
           .then(valid => {
               if (valid) {
                   return JSON.parse(
                        String.fromCharCode.apply(
                            null,
                            this.mzcc.strToArray(
                                this.mzcc.fromUrlBase64(items[1]))))
               }
               throw new Error(this.lang.errs.ERR_SIGNATURE);
           })
           .catch(err => {
               console.error(this.lang.errs.ERR_VERIFY, err);
               throw new Error (this.lang.errs.ERR_VERIFY + ": " + err.message);
           });
    }

    /* The following are for the Dashboard key ownership validation steps.
     * The Mozilla WebPush dashboard will provide a token, which you will
     * need to sign with your Vapid Private Key. Paste the signature back
     * into the dashboard to validate that you own the key.
     */

    validate(string) {
        /* Sign the token for the developer Dashboard.
         *
         * The Developer Dashboard requires that a token be signed using
         * the VAPID private key in order to show that a user actually
         * owns their public key.
         *
         * :param string: The token provided by the Dashboard Validate
         *  function
         * :returns: the signature value to paste back into the Dashboard.
         */
        let alg = {name:"ECDSA", namedCurve: "P-256", hash:{name:"SHA-256"}};
        let t2v = this.mzcc.strToArray(string);
        return webCrypto.sign(alg, this._private_key, t2v)
            .then(signed => {
                let sig = this.mzcc.toUrlBase64(this.mzcc.arrayToStr(signed));
                return sig;
            });
    }

    validateCheck(sig, string) {
        /* verify a given signature string matches.
         *
         * This function is used for testing only.
         *
         * :param sig: The signature value generated by validate()
         * :param string: The token string originally passed to validate
         * :returns: Boolean indicating successful verification.
         */
        let alg = {name: "ECDSA", namedCurve: "P-256", hash:{name:"SHA-256"}};
        let vsig = this.mzcc.strToArray(this.mzcc.fromUrlBase64(sig));
        let t2v = this.mzcc.strToArray(this.mzcc.fromUrlBase64(string));
        return webCrypto.verify(alg, this._public_key, vsig, t2v);
    }
}<|MERGE_RESOLUTION|>--- conflicted
+++ resolved
@@ -136,51 +136,7 @@
 
         return webCrypto.importKey('jwk', jwk, 'ECDSA', true, ["verify"])
             .then(k => this._public_key = k)
-<<<<<<< HEAD
-    },
-
-
-    import_public_der: function(derArray) {
-        /* Import a DER formatted public key string.
-         *
-         * The Crypto-Key p256ecdsa=... key is such a thing.
-         * Returns a promise containing the public key.
-         */
-        if (typeof(derArray) == "string") {
-            derArray = mzcc._strToArray(mzcc.fromUrlBase64(derArray));
-        }
-        /* Super light weight public key import function */
-        let err = new Error(this.lang.errs.ERR_PUB_D_KEY);
-        // Does the record begin with "\x30"
-        if (derArray[0] != 48) { throw err}
-        // is this an ECDSA record? (looking for \x2a and \x86
-        if (derArray[6] != 42 && derArray[7] != 134) { throw err}
-        if (derArray[15] != 42 && derArray[16] != 134) { throw err}
-        // Public Key Record usually beings @ offset 23.
-        if (derArray[23] != 3 && derArray[24] != 40 &&
-                derArray[25] != 0 && derArray[26] != 4) {
-            throw err;
-        }
-        // pubkey offset starts at byte 25
-        let x = mzcc.toUrlBase64(String.fromCharCode
-                .apply(null, derArray.slice(27, 27+32)));
-        let y = mzcc.toUrlBase64(String.fromCharCode
-                .apply(null, derArray.slice(27+32, 27+64)));
-
-        // Convert to a JWK and import it.
-        let jwk = {
-            crv: "P-256",
-            ext: true,
-            key_ops: ["verify"],
-            kty: "EC",
-            x: x.replace("=", ""),
-            y: y.replace("=", ""),
-        };
-
-        return webCrypto.importKey('jwk', jwk, 'ECDSA', true, ["verify"])
-=======
-    }
->>>>>>> 57f85c0b
+    }
 
 
 
@@ -216,26 +172,16 @@
             this._private_key,
             signatory)
             .then(signature => {
-<<<<<<< HEAD
-                let sig = mzcc.toUrlBase64(mzcc._arrayToStr(signature));
+                let sig = this.mzcc.toUrlBase64(
+                    this.mzcc.arrayToStr(signature));
                 /* The headers consist of the constructed JWT as the
                  * "authorization" and the raw Public key as the p256ecdsa
                  * element of "Crypto-Key"
                  * Note that Crypto-Key can contain many elements, separated by
                  * a "," You may need to append this value to an existing
                  * "Crypto-Key" header value.
-=======
-                let sig = this.mzcc.toUrlBase64(
-                    this.mzcc.arrayToStr(signature));
-                /* The headers consist of the constructed JWT as the
-                 * "authorization" and the raw Public key as the p256ecdsa
-                 * element of "Crypto-Key"
-                 * Note that Crypto-Key can contain many elements, separated
-                 * by a ",".i You may need to append this value to an existing
-                 * "Crypto-Key" header value.
                  *
                  *
->>>>>>> 57f85c0b
                  */
                 return this.export_public_raw()
                     .then( pubKey => {
@@ -256,13 +202,9 @@
          *
          * Token is the Authorization Header, Public Key is the Crypto-Key
          * header.
-<<<<<<< HEAD
-        */
-=======
          *
          * :param token: the Authorization header bearer token
          */
->>>>>>> 57f85c0b
 
         // Ideally, just the bearer token, Cheat a little to be nice to the dev.
         if (token.toLowerCase().split(" ")[0] == "bearer") {
