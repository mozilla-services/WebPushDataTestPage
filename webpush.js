/*
 * Browser-based Web Push client for the application server piece.
 *
 * Uses the WebCrypto API.
 * Uses the fetch API.  Polyfill: https://github.com/github/fetch
 */

  'use strict';
  // Semi-handy variable defining the encryption data to be
  // Elliptical Curve (Diffie-Hellman) (ECDH) using the p256 curve.
  var P256DH = {
    name: 'ECDH',
    namedCurve: 'P-256'
  };

  // WebCrypto (defined by http://www.w3.org/TR/WebCryptoAPI/) is detailed
  // at https://developer.mozilla.org/en-US/docs/Web/API/SubtleCrypto
  //
  // this has the various encryption library helper functions for things like
  // EC crypto. It's very nice because it makes calls simple, unfortunately,
  // it also prevents some key auditing.
  //
  // It's worth noting that there's two parts to this. The first uses
  // ECDH to get "key agreement". This allows to parties to get a secure key
  // even over untrusted links.
  //
  // The second part is the actual message encryption using the agreed key
  // created by the ECDH dance.
  //
  try {
      if (webCrypto === undefined) {
<<<<<<< HEAD
          webCrypto = g.crypto.subtle;
      }
  } catch (e) {
    var webCrypto = g.crypto.subtle;
=======
          webCrypto = window.crypto.subtle;
      }
  } catch (e) {
      var webCrypto = window.crypto.subtle;
>>>>>>> 1404b381
  }

  // Per the WebPush API, there are known token values that are used for some
  // portions of the Nonce creations.
  var ENCRYPT_INFO = new TextEncoder('utf-8').encode(
     "Content-Encoding: aesgcm128");
  var NONCE_INFO = new TextEncoder('utf-8').encode("Content-Encoding: nonce");
  var AUTH_INFO = new TextEncoder('utf-8').encode("Content-Encoding: auth\0");

<<<<<<< HEAD
  function textWrap(text, limit) {
    /* wrap text to a limit by injecting newlines
     */
    let tlen = text.length;
    let buff = ""
    for (let i=0;i<=tlen;i+=limit) {
        buff += text.slice(i, Math.min(i+limit, tlen));
        if (i+limit < tlen) {
            buff += "\\\n";
        }
    }
    return buff;
  }

=======
>>>>>>> 1404b381
  function ensureView(data) {
    /* Coerces data into a Uint8Array */
    if (typeof data === 'string') {
      return new TextEncoder('utf-8').encode(data);
    }
    if (data instanceof ArrayBuffer) {
      return new Uint8Array(data);
    }
    if (ArrayBuffer.isView(data)) {
      return new Uint8Array(data.buffer);
    }
    throw new Error('webpush() needs a string or BufferSource');
  }

  Promise.allMap = function(o) {
      // Resolve a list of promises
    var result = {};
    return Promise.all(
      Object.keys(o).map(
        k => Promise.resolve(o[k]).then(r => result[k] = r)
      )
    ).then(_ => result);
  };

  function generateNonce(base, index) {
    /* generate a 96-bit IV for use in GCM, 48-bits of which are populated */
    var nonce = base.slice(0, 12);
    for (var i = 0; i < 6; ++i) {
      nonce[nonce.length - 1 - i] ^= (index / Math.pow(256, i)) & 0xff;
    }
    return nonce;
  }

  function encodeLength(buffer) {
      /* Encode a buffer's length as a psuedo 16be value */
      return new Uint8Array([0, buffer.byteLength]);
  }



  function encrypt(senderKey, sub, data, salt) {
    /* Encrypt the data using the temporary, locally generated key,
     * the remotely shared key, and a salt value
     *
     * @param senderKey     Locally generated key
     * @param sub           Subscription information object
     * @param salt          A random "salt" value for the encrypted data
     * @param data          The data to encrypt
     * @param authSecret    Auth Secret provided by the client
     */
    console.debug("calling encrypt(", senderKey, sub, salt, data, ")");
    let headerType;
    let contentType;

    // Note: Promises can make things a bit hard to follow if you're not
    // familiar with how they work. I'm not going to try to duplicate the
    // fine work of articles like
    // http://www.html5rocks.com/en/tutorials/es6/promises/ but suffice
    // to say that the return of each .then() feeds into the next.
    //
    // Import the raw key
    // see: https://developer.mozilla.org/en-US/docs/Web/API/SubtleCrypto/importKey

    console.debug("receiverKey:", sub.receiverKey);
    return webCrypto.importKey('raw',
                               sub.receiverKey,
                               P256DH,
                               true,
                               ['deriveBits'])
      .then(receiverKey => {
          // Ok, we've got a representation of the remote key.
          // Now, derive a shared key from our temporary local key
          // and the remote key we just created.
          console.debug("client p256dh key:", receiverKey);
          var args = {name: P256DH.name,
                      namedCurve: P256DH.namedCurve,
                      public: receiverKey}
          console.debug("deriving new key: ", args, senderKey, 256)
          return webCrypto.deriveBits(args,
                                      senderKey.privateKey,
                                      256)
      })
      .then(function(ikm) {
          var kdf;
          var kdfPromise;
          var cEKinfo;
          var cNinfo;

          var authSecret;

          try {
             authSecret = sub.authKey;
             console.debug("Auth Secret:", new Uint8Array(authSecret));
          } catch(e) {
             console.error("No Auth Key: " + e);
             throw e;
          }

          // We now have usable AES key material
          // derived from the remote public key.
          var ikmStr = base64url.encode(new Uint8Array(ikm));
          console.debug("ikm:     ", new Uint8Array(ikm));
          output("ikm", ikmStr)

          if (authSecret) {
            // Build out the second generation encryption base.
            // this uses additional info to add entropy to the
            // hkdf routine.

            // The data that feeds the HKDF uses the following
            // complex data set.
            function makeInfo(type, te, senderKey) {
                let headStr = 'Content-Encoding: ' + type;
                let head = te.encode(headStr);
                let base = concatArray([
                    te.encode("\0P-256\0"),
                    encodeLength(sub.receiverKey),
                    sub.receiverKey,
                    encodeLength(senderKey),
                    senderKey,
                ]);
                console.debug('makeInfo head:', headStr);
                console.debug('makeInfo base:', new Uint8Array(base));
                return concatArray([head, base]);
            }

            // Seed the hkdf with the auth token and the key material
            let authKdf = new hkdf(authSecret, ikm);
            kdfPromise = authKdf.extract(AUTH_INFO, 32)
                .then(ikm2 => webCrypto.exportKey('raw', senderKey.publicKey)
                     .then (senderKey => {
                          // This is the gauntlet of values we're generating
                          // in order to encrypt the data.
                          // These should match on the reciever side.
                          console.debug("salt: ", new Uint8Array(salt));
                          console.debug("ikm2: ", new Uint8Array(ikm2));
                          console.debug("receiverKey: ",
                              new Uint8Array(sub.receiverKey));
                          console.debug("senderKey:   ",
                              new Uint8Array(senderKey));
                          let te = new TextEncoder('utf-8');
                          cEKinfo = makeInfo('aesgcm', te, senderKey);
                          console.debug("cEKinfo: ",
                              new TextDecoder('utf-8').decode(cEKinfo));
                          console.debug("cEKinfo: ", cEKinfo);
                          cNinfo = makeInfo('nonce', te, senderKey);
                          console.debug("cNinfo: ",
                              new TextDecoder('utf-8').decode(cNinfo));
                          console.debug("cNinfo: ", cNinfo);
                          return new hkdf(salt, ikm2)
                     })
                )
                .catch(err => {
                    console.error(err);
                    throw err;
                });
            headerType = "crypto-key";
            contentType = "aesgcm";
          } else {
              // Use the older, out of spec format
              kdfPromise = Promise.resolve(new hkdf(salt, ikm));
              cEKinfo = concatArray([ENCRYPT_INFO, new Uint8Array(0)]);
              cNinfo = concatArray([NONCE_INFO, new Uint8Array(0)]);
              headerType = "encryption-key";
              contentType = "aesgcm128";
          }

          // Use hkdf to generate both the encryption array and the nonce.
          // See hkdf() in base64.js
          // var kdf = new hkdf(salt, ikm);
          // Generate the encryptingData, the base object that contains the
          // key and nonce we'll use to actually encrypt the text to be
          // sent.
          return Promise.allMap({
            // The key is generated from a known pattern that's fed to
            // the hkdf that's been initialized off of the salt and the
            // ikm derived from the public half of the ECDH key
            // from the browser (the p256dh key)
            key: kdfPromise
              .then(kdf => {
                  return kdf.extract(cEKinfo, 16)
              })
              .then(gcmBits => {
                  console.debug("gcmBits: ",new Uint8Array(gcmBits));
                  output('gcmB', base64url.encode(new Uint8Array(gcmBits)));
                  //let key = mzcc.rawToJWK(gcmBits, ['encrypt']);
                  return webCrypto.importKey(
                    'raw',
                    gcmBits,           // the key data
                    'AES-GCM',      // The type of key to generate
                    true,
                    ['encrypt'])    // Use this key for encryption
              }),
              // Now, create the Nonce, from the known nonce info.
            nonce: kdfPromise
              .then(kdf => {
                  return kdf.extract(cNinfo, 12);
              })
              .then(nonceBits => {
                  console.debug("nonce: ", new Uint8Array(nonceBits));
                  output('nonce', base64url.encode(new Uint8Array(nonceBits)));
                  return nonceBits})
          })
      })
      .then(encryptingData => {
          // 4096 bytes is the default size, though we burn 1 byte for padding
          console.debug("encryptingData:",encryptingData);

          // divide the data into chunks, then, for each chunk...
          return Promise.all(
              chunkArray(data, 4095)
              .map((slice, index) => {
                   // determine the "padded" data block
                   // Padding is a 16Bit Big Endian length + the number
                   // of 8 bit 0 padding characters.
                   // let padSize = 4096 - data.length;
                   let padSize = 0;
                   let padded = concatArray([
                       new Uint16Array([be16(padSize)]),
                       //new Uint8Array(padSize),
                       slice,
                  ]);
                  // Generate the Initialization Vector (iv) for this block
                  // based on the previously generated nonce and the offset
                  // of the block.
                   var iv = generateNonce(encryptingData.nonce, index);
                   output("iv", base64url.encode(iv));
                   console.debug("iv: ", new Uint8Array(iv));
                   var edata= webCrypto.encrypt(
                     {
                        name: 'AES-GCM',
                        iv: iv,
                     },
                     encryptingData.key,
                     padded);
                   return edata;
          }));
    }).then(data=> {
        data = concatArray(data);
        return {data: data, header: headerType, type: contentType};
    })
    .catch(err => {
        console.error(err);
        throw err;
        });
  }

  /*
   * Request push for a message.  This returns a promise that resolves when the
   * push has been delivered to the push service.
   *
   * @param subscription A PushSubscription that contains endpoint and p256dh
   *                     parameters.
   * @param data         The message to send.
   */
  function webpush(subscription, data, salt) {
    console.debug('data:', data);
    data = ensureView(data);

    if (salt == null) {
<<<<<<< HEAD
        console.debug("Making new salt");
=======
        console.info("Making new salt");
>>>>>>> 1404b381
        salt = newSalt();
        output('salt', salt);
    }
    return webCrypto.generateKey(
            P256DH,
            true,          // false for production
            ['deriveBits'])
      .then(senderKey => {
<<<<<<< HEAD
        // Dump the local public key
=======
        // Display the local key parts.
>>>>>>> 1404b381
        // WebCrypto only allows you to export private keys as jwk.
        webCrypto.exportKey('jwk', senderKey.publicKey)
            .then(key=>{
                //output('senderKeyPub', base64url.encode(key))
                output('senderKey', mzcc.JWKToRaw(key));
                output('senderKeyPub', JSON.stringify(key));
            })
            .catch(x => console.error(x));
        // Dump the local private key
        webCrypto.exportKey('jwk', senderKey.privateKey)
            .then(key=> {
                console.debug("Private Key:", key)
                output('senderKeyPri', JSON.stringify(key))
            })
            .catch(x => {console.error(x);
                         output('senderKeyPri', "Could not display key: " + x);
            });
        console.debug("Sender Key", senderKey);
        // encode all the data as chunks
        return Promise.allMap({
          payload: encrypt(senderKey,
                           subscription,
                           data,
                           salt),
          pubkey: webCrypto.exportKey('jwk', senderKey.publicKey)
        });
      })
      .then(results => {
          let options = {}
          let headers = new Headers();
          let rawPub = mzcc.JWKToRaw(results.pubkey);
          headers.append(results.payload.header,
                'keyid=p256dh;dh=' + rawPub);
          headers.append('encryption',
                'keyid=p256dh;salt=' + base64url.encode(salt));
          headers.append('content-encoding', results.payload.type)
          headers.append('ttl', 60)
          options.encr_header = results.payload.header;
          options.content_type = results.payload.type;
          options.salt = salt;
          options.dh = rawPub;
          options.endpoint = subscription.endpoint;
          // include the headers here because sometimes you can't extract
          // them from a used Headers object.
          options.headers = headers;
          options.payload = results.payload.data;
          options.method = 'POST';
          return options;
      })
      .catch(err =>{
            console.error("Unknown error:", err);
            throw err;
       });
  }

function send(options) {
    console.debug('payload', options.payload);
    let endpoint = options.endpoint;
    let send_options = {
        method: options.method,
        headers: options.headers,
        body: options.payload,
        cache: "no-cache",
        referrer: "no-referrer",
    };
    // Note, fetch doesn't always seem to want to send the Headers.
    // Chances are VERY Good that if this returns an error, the headers
    // were not set. You can check the Network debug panel to see if
    // the request included the headers.
    console.debug("Fetching:", options.endpoint, send_options);
    let req = new Request(options.endpoint, send_options);
    console.debug("request:", req);
    return fetch(req)
        .then(response => {
            if (! response.ok) {
                if (response.status == 400) {
                    show_err("Server returned 400. Probably " +
                    "missing headers.<br>If refreshing doesn't work " +
                    "the 'curl' call below should still work fine.");
                    show_ok(false);
                    throw new Error("Server Returned 400");
                }
                throw new Error('Unable to deliver message: ',
                                JSON.stringify(response));
            } else {
                console.info("Message sent", response.status)
            }
            return true;
        })
        .catch(err =>{
             console.error("Send Failed: ", err);
             show_ok(false);
             return false;
        });
}<|MERGE_RESOLUTION|>--- conflicted
+++ resolved
@@ -29,17 +29,10 @@
   //
   try {
       if (webCrypto === undefined) {
-<<<<<<< HEAD
-          webCrypto = g.crypto.subtle;
-      }
-  } catch (e) {
-    var webCrypto = g.crypto.subtle;
-=======
           webCrypto = window.crypto.subtle;
       }
   } catch (e) {
       var webCrypto = window.crypto.subtle;
->>>>>>> 1404b381
   }
 
   // Per the WebPush API, there are known token values that are used for some
@@ -49,23 +42,6 @@
   var NONCE_INFO = new TextEncoder('utf-8').encode("Content-Encoding: nonce");
   var AUTH_INFO = new TextEncoder('utf-8').encode("Content-Encoding: auth\0");
 
-<<<<<<< HEAD
-  function textWrap(text, limit) {
-    /* wrap text to a limit by injecting newlines
-     */
-    let tlen = text.length;
-    let buff = ""
-    for (let i=0;i<=tlen;i+=limit) {
-        buff += text.slice(i, Math.min(i+limit, tlen));
-        if (i+limit < tlen) {
-            buff += "\\\n";
-        }
-    }
-    return buff;
-  }
-
-=======
->>>>>>> 1404b381
   function ensureView(data) {
     /* Coerces data into a Uint8Array */
     if (typeof data === 'string') {
@@ -326,11 +302,7 @@
     data = ensureView(data);
 
     if (salt == null) {
-<<<<<<< HEAD
-        console.debug("Making new salt");
-=======
         console.info("Making new salt");
->>>>>>> 1404b381
         salt = newSalt();
         output('salt', salt);
     }
@@ -339,11 +311,7 @@
             true,          // false for production
             ['deriveBits'])
       .then(senderKey => {
-<<<<<<< HEAD
-        // Dump the local public key
-=======
         // Display the local key parts.
->>>>>>> 1404b381
         // WebCrypto only allows you to export private keys as jwk.
         webCrypto.exportKey('jwk', senderKey.publicKey)
             .then(key=>{
