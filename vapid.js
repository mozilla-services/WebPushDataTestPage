--- conflicted
+++ resolved
@@ -4,7 +4,11 @@
 
 'use strict';
 
-var webCrypto = window.crypto.subtle;
+try {
+    webCrypto;
+} catch (e) {
+    var webCrypto = window.crypto.subtle;
+}
 
 var vapid = {
     /* English:US */
@@ -48,48 +52,6 @@
                });
     },
 
-<<<<<<< HEAD
-=======
-    _str_to_array: function(str) {
-        /* convert a string into a ByteArray
-         *
-         * TextEncoders would be faster, but have a habit of altering
-         * byte order
-         */
-        let reply = new Uint8Array(str.length);
-        for (let i = 0; i < str.length; i++) {
-            reply[i] = str.charCodeAt(i);
-        }
-        return reply;
-    },
-
-    _array_to_str: function(array) {
-        /* convert a ByteArray into a string
-         */
-        return String.fromCharCode.apply(null, new Uint8Array(array));
-    },
-
-    toUrlBase64: function(data) {
-        /* Convert a binary array into a URL safe base64 string */
-        return btoa(data)
-            .replace(/\+/g, "-")
-            .replace(/\//g, "_")
-            .replace(/=/g, "");
-    },
-
-    fromUrlBase64: function(data) {
-        /* return a binary array from a URL safe base64 string */
-        if (data.length % 4 == 2) {
-            data += "==";
-        } else if (data.length % 4 == 3) {
-            data += "=";
-        }
-        return this._str_to_array(atob(data
-                                       .replace(/\-/g, "+")
-                                       .replace(/\_/g, "/")));
-    },
-
->>>>>>> dd03096d
     /* A fully featured DER library is available at
      * https://github.com/indutny/asn1.js
      */
