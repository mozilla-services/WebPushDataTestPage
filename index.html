<!DOCTYPE html>
<html>
  <head>
      <meta charset="utf-8" />
    <title>Web Push Data Encryption Test Page</title>
    <link href="style.css" rel="stylesheet" />
    <link href="manifest.json" rel="manifest" />
  </head>
  <body>
  <h1>Web Push Data Encryption Test Page</h1>
    <div class="errMsg hidden"></div>
    <div class="intro">
    <h2>Introduction</h2>
    <p>The <a href="https://developer.mozilla.org/en-US/docs/Web/API/Push_API">Push APIs</a>
    (also known as Web-Push) provide the ability for Application Servers
    (App Servers) to send up to 4 Kilobites of data to applications.
    In order to do this safely, the data needs to be encrypted so that the
    Push Servers can't easily read it. The browser will decrypt the data
    before handing it to your web app.</p>
    <p>Unfortunately, such security comes at a cost. The method of encryption
    used can be a bit tricky and confusing to folks that may not be intimately
    familiar with how this should work. This page attempts to provide insight
    into how the encryption should work. It's a "known working case" that
    tries to show all the moving pieces so that library authors or application
    developers can get started.</p>
    <p>This page will create a Web Push subscription and send messages to itself.
    You can use it to test your code or library. It may be useful to open the
    Web Debugging Console (Ctrl+Shift+K on Firefox) and note the messages
    being generated in the console log.</p>
    <p>If you've not already done so, I strongly recommend you consult
    <a href="https://developer.mozilla.org/en-US/docs/Web/API/Push_API/Using_the_Push_API">Using
    the Push API</a> on the Mozilla Developer Network.
    This will help explain what push notifications are and how to use a simple
    version that does not contain data.</p>
    <p>This page will presume you're familiar with using Push notifications
    and want to start using the experimental encrypted data payloads. Please
    note that since this feature is currently experimental, there is very
    limited library support. This page exists to transparently show the
    keys and values used to successfully encrypt data for delivery.</p>
    <div id="regSec" class="ctrl hidden">
    First, let's register the service worker, since it's
    not already present.<br>
    <button id="regButton">Register the Service Worker...</button>
    </div>
    </div>
    <div class="section">
    <h2>1. Get the Subscription:</h2>
    <p>These elements are provided to the web app from the
       <code><a href="https://developer.mozilla.org/en-US/docs/Web/API/PushManager">PushManager</a></code>.

    call. These values should be relayed directly to your back-end App
    Server via your app. Never send this information through the Push
    Servers!</p>
    <div class="ctrl">
    <button id="subscribe" disabled>Get subscription info</button>
    </div>
    <div id="endpoint">
    <div class="title">endpoint</div>
    <div class="description">The <code>subscription.endpoint</code> is
        the URI where you
        should POST the encrypted message content. To make things easier,
        the page will fetch one for itself. Feel free to replace this with
        a different endpoint and key if you wish, and press the "Send Data"
        button below to try it out.
    </div>
    <textarea name="endpoint" value="http://example.com/" class="value endpoint"></textarea>
    </div>
    <div id="receiverKey">
    <div class="title">p256dh Key</div>
    <div class="description">The "p256dh" key is the ECDH curve p256 Diffie Hellman key
        returned as part of the subscription. You use
        <code>subscription.getKey('p256dh')</code> to retrieve this value</div>
    <textarea class="value receiverKey" name="receiverKey" ></textarea>
<<<<<<< HEAD
=======
    </div>
    <div id="authKey">
        <div class="title">Authentication Secret</div>
        <div class="description">The auth secret is provided by the browser as
            <code>subscription.getKey('auth')</code> and is extra data for the
            HKDF function, which generates the Shared Key</div>
        <div name="authKey" class="value authKey"></div>
>>>>>>> 1404b381
    </div>
    <div id="authKey">
        <div class="title">Authentication Secret</div>
        <div class="description">The auth secret is provided by the browser as
            <code>subscription.getKey('auth')</code> and is extra data for the
            HKDF function, which generates the Shared Key</div>
        <div name="authKey" class="value authKey"></div>
    </div>
    </div>
<div class="section">
    <h2>2. Add VAPID data</h2>
    <p>VAPID is an optional header block that allows senders to "self identify". It consists of a
    <a href="https://jwt.io">JSON Web Token</a> that contains identification claims.
    <div id="vapidClaims">
        <div class="title">VAPID claims</div>
        <div>
            <label for="aud"><b>aud:</b> Audience: The URL for your site</label><br>
            <input class="item" name="aud" type="url" autocomplete="url" placeholder="http://example.com"><br>
            <label for="sub"><b>sub:</b> Subscriber: The contact email address for the owner of this subscription</label><br>
            <input class="item" name="sub" type="url" autocomplete="url" placeholder="mailto:admin@example.com"><br>
            <label for="exp"><b>exp:</b> Expiration: When this token expires (Max is 24 hours from now)</label><br>
            <input class="item" name="exp" id="vapid_exp" disabled=true><br>
        </div>
        <div id="vapidError" class="errMsg"></div>
    </div>
    <div class="ctrl">Optionally <button id="addVapid">Add VAPID</button></div>
    <div id="vapidHeaders">
        <div class="title">VAPID Headers</div>
        <div class="description">Add these headers to your outbound request. The headers are "Authorization"
            and "Crypto-Key". "Authorization" is a JWT containing the signed <code>claims</code>. "Crypto-Key"
            contains a "p256ecdsa" element that specifies the "raw" public key used to verify the JWT signature.
            Note that "Crypto-Key" may contain multiple elements separated by a comma. If you specify VAPID
            headers, we'll append them to the Crypto-Key header.</div>
        <div name="vapidHeaders" class="vapidHeader value"></div>
    </div>
    <div id="vapidPrivate">
        <div class="title">VAPID private key</div>
        <div class="description">Normally, you retain your VAPID key pair on your server, and reuse the pair for all
           subsequent calls. You can create a new VAPID key pair at any time, but things like the dashboard won't
           associate information for the old key pair with a new one. In essence, the new key is a new ID for you.</div>
       <div name="vapidPrivate" class="value"></div>
   </div>
    <div id="vapidPublic">
        <div class="title">VAPID public key</div>
        <div class="description">VAPID <b><i>always</i></b> uses its own set of keys. You sign with the private half
            and include the public key with the <code>Crypto-Key</code> header. This key is in the "uncompressed" or
            "raw" key point format.</div>
        <div name="vapidPublic" class="value"></div>
    <div id="pushDashboard">
        <div class="title">Push Dashboard</div>
        <div class="description">
          <p>To monitor your push messages, you will add the VAPID public key to your app in <a href="https://dev-dashboard.deis.dev.mozaws.net/en/" target="_blank">the push dashboard</a>. To validate you own the app, you will also need to sign a token with your VAPID private key, and paste the signed token back into the dashboard.</p>
          <p>If you are using this page to test, you can paste this test VAPID public key into the dashboard:</p>
          <div name="vapidPublicForDashboard" class="value"></div>
          <p>Then paste the app token here to get the signed token value:</p>
          <input class="item" name="push_app_token" id="push_app_token">
          <button id="signToken">Sign token</button>
          <div class="value" name="signedToken"></div>
        </div>
    </div>
  </div>
</div>
    <div class="section">
<<<<<<< HEAD
    <h2>3. Generate the Content</h2>
=======
    <h2>2. Generate the Content</h2>
>>>>>>> 1404b381
    <p>These are normally the things you enter for each encrypted push message.</p>
    <div id="salt">
    <div class="title">Salt:</div>
    <div class="description">The salt is an array of 16 random bytes that the
        App Server generates for each outbound encrypted request.
        This should change for every request, but it can be helpful for
        library authors to see the same salt value.</div>
    <input name="salt" class="salt value" value="salt">
    <button id="newSalt">New Salt</button>
    </div>
    <div id="data">
    <div class="title">Data:</div>
    <div class="description">This is your data. For this demonstration, we're going
    to presume that it's a string, but the data can be
    <a href="https://w3c.github.io/push-api/#pushmessagedata-interface">any format</a>.
    Just be sure that the service worker 'push' event handler knows how to read it.</div>
    <textarea name="data">This is test data.
</textarea>
    <div class="data_ok hidden">All good! The service worker managed to get
        and understand the data.</div>
    <div class="errMsg hidden">No good. There was a problem with the service worker
        handling the data.<br>
        Check the console and retry to see if it's still a problem.
        Also try Copying the "<a href="#send">curl</a>" buffer below into a
        command line. If things work, this text
        will turn green.</div>
    </div>
    <div class="ctrl">
    Ok, we're ready to <button id="encrypt" disabled>Encrypt the data</button>
    </div>
</div>
<div class="section reset">
<<<<<<< HEAD
    <h2>4. Generate the Local Key:</h2>
=======
    <h2>3. Generate the Local Key:</h2>
>>>>>>> 1404b381
    <p>These items (plus the <span class="salt">Salt</span>) are unique per
    encryption, and usually generated "on the fly" by the various algorithms.
    Key negotiation requires the generation of a <b class="senderKey">Local Key</b>.
    The <b>Local Key</b> is an arbitrary key pair made for this specific
    exchange and used to derive bits from the <b class="receiverKey">p256dh</b> key.
    </p>
    <div id="senderKeyPri">
        <div class="title">Local Key (private):</div>
        <div class="description">The private portion of the Local Key.
        Unfortunately, it's not easy to read this from a provided value.
        </div>
        <div name="senderKeyPri" class="value wrap"></div>
    </div>
    <div id="senderKeyPub">
        <div class="title">Local Key (public):</div>
        <div class="description">This key is temporary, but the public key needs to be
        sent as the <span class="def">Encryption Key</span></div>
        <div name="senderKeyPub" class="value"></div>
    </div>
    <div id="senderKey">
        <div class="title">Local Key (public, raw):</div>
        <div class="description">This is the same public
            <b class="senderKey">local key</b>,
            only formatted in "raw" form. This is the byte array that
            is used for deriving the <span class="nonce">nonce</span></div>
        <div name="senderKey" class="value senderKey"></div>
    </div>
</div>
<<<<<<< HEAD
=======
<div class="section">
    <h2>4. Add VAPID data</h2>
    <p>VAPID is an optional header block that allows senders to "self identify". It consists of a
    <a href="https://jwt.io">JSON Web Token</a> that contains identification claims.
    <div id="vapidClaims">
        <div class="title">VAPID claims</div>
        <div>
            <label for="aud"><b>aud:</b> Audience: The URL for your site</label><br>
            <input class="item" name="aud" type="url" autocomplete="url" placeholder="http://example.com"><br>
            <label for="sub"><b>sub:</b> Subscriber: The contact email address for the owner of this subscription</label><br>
            <input class="item required" name="sub" type="url" autocomplete="url" placeholder="mailto:admin@example.com"><br>
            <label for="exp"><b>exp:</b> Expiration: When this token expires (Max is 24 hours from now)</label><br>
            <input class="item" name="exp" id="vapid_exp" disabled=true><br>
        </div>
        <div id="vapidError" class="errMsg"></div>
    </div>
    <div class="ctrl">Optionally <button id="addVapid">Add VAPID</button></div>
    <div id="vapidHeaders">
        <div class="title">VAPID Headers</div>
        <div class="description">Add these headers to your outbound request. The headers are "Authorization"
            and "Crypto-Key". "Authorization" is a JWT containing the signed <code>claims</code>. "Crypto-Key"
            contains a "p256ecdsa" element that specifies the "raw" public key used to verify the JWT signature.
            Note that "Crypto-Key" may contain multiple elements separated by a comma. If you specify VAPID
            headers, we'll append them to the Crypto-Key header.</div>
        <div name="vapidHeaders" class="value"></div>
    </div>
    <div id="vapidPrivate">
        <div class="title">VAPID private key</div>
        <div class="description">Normally, you retain your VAPID key pair on your server, and reuse the pair for all
           subsequent calls. You can create a new VAPID key pair at any time, but things like the dashboard won't
           associate information for the old key pair with a new one. In essence, the new key is a new ID for you.</div>
       <div name="vapidPrivate" class="value"></div>
   </div>
    <div id="vapidPublic">
        <div class="title">VAPID public key</div>
        <div class="description">VAPID <b><i>always</i></b> uses its own set of keys. You sign with the private half
            and include the public key with the <code>Crypto-Key</code> header. This key is in the "uncompressed" or
            "raw" key point format.</div>
        <div name="vapidPublic" class="value"></div>
    <div id="pushDashboard">
        <div class="title">Push Dashboard</div>
        <div class="description">
          <p>To monitor your push messages, you will add the VAPID public key to your app in <a href="https://dev-dashboard.deis.dev.mozaws.net/en/" target="_blank">the push dashboard</a>. To validate you own the app, you will also need to sign a token with your VAPID private key, and paste the signed token back into the dashboard.</p>
          <p>If you are using this page to test, you can paste this test VAPID public key into the dashboard:</p>
          <div name="vapidPublicForDashboard" class="value"></div>
          <p>Then paste the app token here to get the signed token value:</p>
          <input class="item" name="push_app_token" id="push_app_token">
          <button id="signToken">Sign token</button>
          <div class="value" name="signedToken"></div>
        </div>
    </div>
  </div>
</div>
>>>>>>> 1404b381
<div class="section reset">
    <h2>5. Encrypt the Message:</h2>
    <p>These items are the various intermediary and final elements used to
    generate the encryption key.</p>
    <div id="ikm">
        <div class="title">Shared Key:</div>
        <div class="description">AES-GCM key material derived from the private <b class="senderKey">local key</b> and public <b class="receiverKey">p256dh key</b>. This comes from a <code>WebCrypto.deriveBits</code> call in <code>webpush.js</code></div>
        <div name="ikm" class="value"></div>
    </div>
        <div id="gcmB">
            <div class="title">Encryption Key</div>
            <div class="description">HKDF generated bits derived from the shared key
            material, which is a <acronym title='The string "Content-Encoding: aesgcm"'>
            static string</acronym> run through the KDF which has been seeded from the
            <span class="salt">salt</span> and the <span class="senderKey"> senderKey</span>.
            </div>
            <div name="gcmB" class="value"></div>
        </div>
        <div id="nonce">
            <div class="title">Derived Nonce:</div>
            <div class="description">The "nonce" here is derived from a <acronym
                title='The string used is "Content-Encoding: nonce"'>static
               string</acronym>, run through the KDF which has been seeded from the
               <span class="salt">salt</span>
                and the <span class="senderKey">senderKey</span>.</div>
            <div name="nonce" class="value nonce"></div>
        </div>
        <div id="iv">
            <div class="title">Initialization Vector:</div>
            <div class="description">The AES-GCM Initialization Vector.
            This is a bit more complex, as it comprises a known chunk
            created through the same KDF that created the <span class="nonce">
            nonce</span>, as well the index number of the chunk of data
            we're encoding.</div>
            <div name="iv" class="value"></div>
        </div>
    </div>
<div class="section reset">
    <h2>6. Send the Message:</h2>
    <p>These are the outputs. You can cut and paste the <b>Curl</b>
    content and watch the Web Console to see the message be received and
    handled by the Service Worker.</p>
    <a name="send">
    <div id="curl">
        <div class="title">Curl:</div>
        <div class="description">This is a proxy for your library. Please
        note that the input for this is a binary blob. In this case, I'm
        attempting to write the data out to a file, then read it in with
        curl. Transcoding the data to base64 or some other encoding mechanism
        will not work.</div>
        <div name="curl" class="value wrap"></div>
        <p>If you don't have curl, or don't feel like cutting and pasting,
        you can <button id="refresh" disabled>Send the Data</button> and this
        page will do it for you.</p>
    <div id="success" class="hidden">
    <p> If all goes well, you should see something like the following pop up on your screen.
    <div id="fakeNotif">
    <div class="close">X</div>
    <div class="fntitle">Got message</div>
    <img src="icon.png">
    <div class="msg"></div>
    <div class="via">via YourSite.foo</div>
    </div>
    </p>
    </div>
        <div class="data_ok hidden">All good! The service worker
            managed to get and understand the data.</div>
        <div class="errMsg hidden">No good. There was a problem
            with the service worker handling the data.<br>
        Check the console and retry to see if it's still a problem.
        </div>
    </div>
    <div id="osalt">
        <div class="title">Salt:</div>
        <div class="description">The salt value sent in the "Encryption"
        header.</div>
        <div name="osalt" class="value salt wrap"></div></div>
    <div id="odh">
        <div class="title">dh:</div>
        <div class="description">Diffie-Hellman key sent in the "Encryption-Key"
        header.</div>
        <div name="odh" class="value wrap senderKey"></div>
    </div>
    <div id="odata">
        <div class="title">data:</div>
        <div class="description">This is the raw, encrypted data represented
        as hexidecimal byte pairs. If you wish, you can compare these with
        whatever byte editor you have (e.g. <code>xxd</code>
        on Linux systems) to verify that the data is correct.
        </div>
        <div name="odata" class="value"></div>
        <!--div class="ctrl"><button id="saveas" disabled>Save Data As...</button> <span class="note">Experimental!</span></div -->
    </div>
</div>
<div class="footer">
    <p>Source available on <a href="https://github.com/jrconlin/WebPushDataTestPage">GitHub</a>. Licensed under <a href="https://www.mozilla.org/en-US/MPL/2.0/">Mozilla Public License v.2.0</a></p>
</div>
  </body>
  <script src="common.js"></script>
<<<<<<< HEAD
=======
  <script src="der_lite.js"></script>
>>>>>>> 1404b381
  <script src="base64.js"></script>
  <script src="webpush.js"></script>
  <script src="vapid.js"></script>
  <script>
'use strict';

/*
document.body.onload = function() {
    if (window.location.protocol.replace(/:/, '').toLowerCase() === 'http') {
        window.location.href = window.location.href.replace(/^http:/i, 'https:');
    }
};
*/

function show_ok(state, msg) {
    let o = document.getElementById("success");
    if (msg == false) {
        msg = get("data");
    }
    o.getElementsByClassName("msg")[0].textContent = msg;
    o.getElementsByClassName("via")[0].textContent = `via ${document.location.host}`;
    if (state) {
        o.classList.remove("hidden")
    } else {
        o.classList.add("hidden")
    }
}

function notify(title, body) {
    let notif = new Notification(title,
        {body: body,
         icon: "icon.png",
        });
    console.debug(notif);
}


function show_err(errMsg) {
    show_ok(false);
    let err = document.getElementsByClassName("errMsg");
    for (let i=0; i<err.length; i++) {
        if (errMsg == false) {
            err[i].classList.add("hidden");
            err[i].innerHTML='';
        } else {
            err[i].innerHTML = errMsg;
            err[i].classList.remove("hidden");
        }
    }
    return;
}


function register() {
    /* Register the service worker.
       Remember, the service worker script must be served either from
       "localhost" or from a TLS secured site (e.g. https://example.com)

     */
    navigator.serviceWorker.getRegistration()
    .then( function(registration) {
        if (!registration || !navigator.serviceWorker.controller) {
            navigator.serviceWorker.register("sw.js")
            .then(function() {
                console.log("Service worker loaded, reloading");
                window.location.reload();
            })
            .catch(function(err) {
                if (err.name == "SecurityError" || err.name == "NotSupportedError") {
                    show_err("Could not start.<br>This page requires a secure " +
                             "server. (e.g. one that can serve https:// pages). " +
                             "<br>The page can also be served from `localhost'.");
                    return
                }
                console.error("Error", err);
            });
        }
        if (window.QA_MODE) {
            subscribe()
        }
        return registration;
    })
    .catch(function(err) {
        console.error("Registration Error:", err);
        let msg = "Could not start.<br> " + err.toString();
        show_err(msg);
    });
}


function subscribe() {
    /* Fetch an endpoint.

       Yes, this could be a continuation of the above. I've broken it out
       a little purely to make the page a little less "magical" about what
       it's doing.
    */
    let info = navigator.serviceWorker.getRegistration()
        .then( function(registration){
            /* The service worker script has been loaded, so
               now we need to register for an endpoint.

               Normally, you only need to register once, the first
               time that you ever load a given app or page.

            */
            console.debug("Registering...", registration);
            // Get the subscription info.
            registration.pushManager.subscribe({
                // Set this to be "true" if you're only displaying
                // the data to the user. Set it to "false" if you
                // want to use this notification internally and not
                // display a message.
                userVisibleOnly: false,
            })
            .then(function(subscription_info) {
                if (! subscription_info.endpoint) {
                    console.error("Subscription doesn't have an " +
                                  "endpoint. Aborting.");
                    let err = new Error();
                    err.name = "NoEndpoint";
                    err.message = "Subscription does not have an endpoint";
                    throw err;
                }
                if (! subscription_info.getKey) {
                    console.error("Subscription doesn't allow " +
                                  "data encryption. Aborting.");
                    let err = new Error();
                    err.name = "NoData";
                    err.message = "Subscription does not allow data";
                    throw err;
                }
                output('endpoint', subscription_info.endpoint);
                let rkey =
                    base64url.encode(subscription_info.getKey('p256dh'));
                output('receiverKey', rkey);
                output('salt',
                       base64url.encode(crypto.getRandomValues(
                                            new Uint8Array(16))));
                try {
                    // Auth key allows for improved Crypto-Key support.
                    // However, it's being slowly rolled out.
                    let authKey = subscription_info.getKey('auth');
                    output('authKey', base64url.encode(authKey));
                    if (! authKey) {
                        console.warn ("This browser doesn't support auth key. Please update.");
                    }
                } catch (e) {
                    //throw err;
                    console.warn("Crypto-Key support unavailable.");
                }
                document.getElementById("encrypt").disabled = false;
                if (window.QA_MODE) {
                    encr(rkey);
                }
                return subscription_info;

            })
            .then(function(info) {
                window.subscription_info = info;
            })
            .catch(function(err) {
                console.error("ERROR: ", err);
                show_err(err.message);
            });
        })
    .catch(function(err) {
        if (err.name == "SecurityError" || err.name == "NotSupportedError") {
            show_err("Could not start.<br>This page requires a secure " +
                     "server. (e.g. one that can serve https:// pages). " +
                     "<br>The page can also be served from `localhost'.");
            return
        }
        console.error("Registration Error:", err);
        let msg = "Could not start.<br> " + err;
        show_err(msg);
    });
};


function reset() {
    let resets = document.getElementsByClassName("reset");
    for (let i of resets) {
        let items = i.getElementsByClassName("value");
        for (let j of items) {
            let target =  j.attributes.getNamedItem('name').value;
            output(target, "");
        }
    }
}


<<<<<<< HEAD
function encr(receiverKey) {
=======
function encr(receiverKey, vapid_headers) {
>>>>>>> 1404b381
    /* Fetch & fill various fields, attempt to create a message and send
       it to yourself.
    */
    let endpoint = get("endpoint");
    let salt = base64url.decode(get("salt"));
    if (!salt) {
        return;
    }
    if (! receiverKey) {
        receiverKey = get("receiverKey");
    }
    let data = get("data");
    let rKey = base64url.decode(receiverKey);
    let authKey;
    try {
        // Auth key allows for improved Crypto-Key support.
        // However, it's being slowly rolled out.
        authKey = subscription_info.getKey('auth');
        if (authKey) {
            console.debug ("Auth key: ",
                base64url.encode(authKey));
        }
    } catch (e) {
        //throw err;
        console.warn("Crypto-Key support unavailable.");
    }

    var encr = webpush({endpoint: endpoint,
                        receiverKey: rKey,
                        authKey: authKey},
                        data,
                        salt)
        .then(options => {
                // If we have VAPID info, fetch it.
<<<<<<< HEAD
                let vapid_headers = get("vapidHeaders");
=======
                if (vapid_headers == undefined) {
                    vapid_headers = get("vapidHeaders");
                }
>>>>>>> 1404b381
                if (vapid_headers) {
                    vapid_headers = JSON.parse(vapid_headers);
                }
                // Populate the extra fields
                output('osalt', base64url.encode(options.salt));
                output('odh', options.dh);
                let rawStr = '';
                let outStr = '';
                // Construct the curl. Remember, this needs to
                // write a binary file first, then have curl read that file.
                // This is because putting the data "inline" can fail.
                let sbody = '';
                let ebody = '';
                let cbody = '';
                for (let k in options.payload){
                    let ik = parseInt(k);
                    let ij = parseInt(options.payload[k]);
                    let cj = ("00" + ij.toString(16)).slice(-2, 4);
                    sbody += `\\x${cj}`;
                    cbody += String.fromCodePoint(ij);
                    ebody += cj;
                    if ((ik + 1) % 2 == 0) {
                        ebody += " ";
                    }
                    if ((ik + 1) % 16 == 0) {
                        ebody += "<br>";
                    }
                }
                outStr += 'echo -ne "' + sbody + '" > encrypted.data;';
                // dump the raw curl to console.log. This is useful for
                // folks doing device work.
                rawStr = outStr;
                rawStr += `curl -v -X ${options.method} ${options.endpoint} `;
                let enc_content = 'keyid=p256dh;dh=' + options.dh;
                if (options.encr_header == "crypto-key" && vapid_headers) {
                    // add the vapid info
                    enc_content += "," + vapid_headers["crypto-key"];
                    rawStr += ` -H "Authorization: ` +
                        `${vapid_headers.authorization}" `;
                }
                rawStr += ` -H "${options.encr_header}: ` + enc_content + '"';
                rawStr += ' -H "encryption: keyid=p256dh;salt=' +
                    base64url.encode(options.salt) + '"';
                rawStr += ' -H "content-encoding: aesgcm"';
                rawStr += ' -H "TTL: 60"';
                rawStr += ' --data-binary @encrypted.data';
                console.log(rawStr);

                // outStr is the styled version, which is easier for humans
                enc_content = 'keyid=p256dh;dh=<span class="senderKey">' +
                    options.dh + '</span>'
                outStr += `\ncurl -v -X ${options.method} ` +
                    ` <span class="endpoint">${options.endpoint}</span> `;
                if (options.encr_header == "crypto-key" && vapid_headers) {
                    // add the vapid info
                    enc_content += ',<span class="vapidHeader">' +
                        vapid_headers["crypto-key"] + '</span>';
                    outStr += ` -H "Authorization: <span class="vapidHeader">` +
                        `${vapid_headers.authorization}</span>"`;
                }

                outStr += ` -H "${options.encr_header}: ${enc_content}"`;
                outStr += ' -H "encryption: keyid=p256dh;salt=<span ' +
                    `class="salt">${base64url.encode(options.salt)}</span>"`;
                outStr += ` -H "content-encoding: ${options.content_type}"`;
                outStr += ' -H "TTL: 60"';
                outStr += ' --data-binary @encrypted.data';
                output('curl', outStr);
                output('odata', ebody);
                //var blob = new Blob([cbody],
                //    {type: 'application/octet-binary'});
                var send_options = options;
                let refresh = document.getElementById('refresh');
                refresh.onclick=function() {
                    send(send_options);
                }
                refresh.disabled=false;
                show_ok(true, false);
                if (window.QA_MODE) {
                    send(send_options);
                }

              })
        .catch(e => {
            console.error("Error:", e);
        });
}


<<<<<<< HEAD
document.getElementById('encrypt').onclick = function(event) {
    reset();
    encr(get('receiverKey'));

=======
function do_encrypt(event, vapidHeaders) {
    reset();
    if (! vapidHeaders) {
        vapidHeaders = get('vapidHeaders');
    }
    encr(get('receiverKey'), vapidHeaders);
>>>>>>> 1404b381
}

document.getElementById('encrypt').onclick = do_encrypt;

document.getElementById('newSalt').onclick = function(event) {
    reset();
    output('salt', base64url.encode(newSalt()));
}

navigator.serviceWorker.addEventListener('message', function(event) {
    console.debug('Service Worker sent:', JSON.stringify(event.data));
    if (event.data.type == 'content') {
        // Compare what we got with the source to make sure
        // that things worked ok.
        let source = get("data");
        notify("Got message", event.data.content);
        show_ok(true, event.data.content);
    }
});


function init_vapid(){
    // Vapid should ALWAYS use it's own key set.
<<<<<<< HEAD
    vapid.generate_keys().then( function() {
        vapid.export_private_der()
            .then(k => output("vapidPrivate", k))
            .catch(err=> console.error(err));
        vapid.export_public_der()
=======
    vapid.generate_keys().then(keys => {
        let exporter = new DERLite();
        exporter.export_private_der(keys.privateKey)
            .then(k => output("vapidPrivate", k))
            .catch(err=> console.error(err));
        exporter.export_public_der(keys.publicKey)
>>>>>>> 1404b381
            .then(k => {
                output("vapidPublic", k);
            })
            .catch(err=>console.error(err));
        vapid.export_public_raw()
            .then(k => {
                output("vapidPublicForDashboard", k);
           })
           .catch(err=>console.error(err));
        }).catch(err => {
            console.error(err);
        })
    document.getElementById('vapid_exp').value = parseInt(Date.now()*.001) + 86400;
    document.getElementById('addVapid').addEventListener('click', function(event) {
        add_vapid(event);
        reset();
    });
    document.getElementById('signToken').addEventListener('click', function(event) {
        sign_token(event);
        reset();
    });
}

function add_vapid(event) {
    /* Add the optional VAPID information.

       See vapid.js for how this is built using Javascript.
       (I'll note that it's MUCH easier using other languages like python or java.)
    */
    let vapid_items = document.getElementById('vapidClaims').getElementsByClassName("item");
    let claims = {};
    let vapid_err = "";
    for (let i of vapid_items){
<<<<<<< HEAD
        if (! i.value) {
=======
        if (i.classList.contains('required') && ! i.value) {
>>>>>>> 1404b381
            console.error(`VAPID value "${i.name}" is empty. Can't proceed`);
            i.classList.add("error");
            vapid_err += `${i.name} cannot be empty.<br>`;
        } else {
            i.classList.remove("error");
            claims[i.name] = i.value;
        }
    }
    document.getElementById("vapidError").innerHTML = vapid_err;
    if (vapid_err) {
        return false;
    }
    vapid.sign(claims).then(headers => {
<<<<<<< HEAD
            output("vapidHeaders", JSON.stringify(headers, null, '   '))
=======
            let jheaders = JSON.stringify(headers, null, '    ');
            output("vapidHeaders", jheaders);
            do_encrypt(vapidHeaders=jheaders);
>>>>>>> 1404b381
        })
        .catch(err => {console.error(err)});
}

function sign_token(event) {
  let push_app_token = document.getElementById('push_app_token');
  let signed_token = vapid.validate(push_app_token.value).then(signed_token => {
    output("signedToken", signed_token)
    });
}

function preflight(){
    // Check that this browser can do all we're going to ask of it.
    let keys;
    try{
        let msg = "This browser is not yet ready to support Webpush data. ";
        msg = "<br>See <a href=\"https://developer.mozilla.org/en-US/docs/" +
            "Web/API/SubtleCrypto/exportKey#Browser_compatibility\">" +
            "Browser Compatibility List</a> for currently supported browsers";
        let webCrypto = window.crypto.subtle;
        var pfkeys;
        /* First, let's check that ECDH is supported. We'll need that
         * for pretty much everything.
         */
        webCrypto.generateKey(
             {name:"ECDH", namedCurve: "P-256"},
             true,
             ["deriveBits"])
            .then(new_keys => {
                /* Neat, now on to 'raw' key format. Raw keys are used
                 * for things like the Crypto Key values. It's possible to
                 * fake them (see common.js JWKToRaw) but there are lots
                 * of potential bugs in that approach.
                 */
                pfkeys = new_keys;
                webCrypto.exportKey('raw', pfkeys.publicKey)
                .then(key => {
                    /* Can we import a public key for key bit derivation?
                     * This is used by signing mechanisms like VAPID and
                     * data sends. Again, possible to fake, but introduces
                     * more bugs than it solves.
                     */
                    webCrypto.importKey(
                        'raw',
                        key,
                        {name:"ECDH", namedCurve:"P-256"},
                        true,
                        ['deriveBits'])
                        .then( key => {
                            /* And finally, can we derive bits from the
                             * imported key and the private key? This is
                             * the core of ECDSA. If it fails, yeah, nothing
                             * is ever going to work. Christmas is ruined
                             * forever, etc.
                             */
                            webCrypto.deriveBits(
                                {name:"ECDH",
                                 namedCurve:"P-256",
                                 public: key},
                                pfkeys.privateKey,
                                256)
                            .then(derived => {
                                console.debug("Preflight is Ok");
                                return true;
                                })
                            .catch(err => {
                                show_err(msg +
                                "<br>ECDSA key derivation not supported.<br>" +
                                err.toString());
                                console.error(err);
                                });
                            })
                        .catch(err => {
                            show_err(msg +
                                "<br>Raw key import not supported.</br>" +
                                  err.toString());
                            console.error(err);
                        });
                })
                .catch(err => {
                    show_err(msg +
                        "<br>Raw key export not supported.<br>" +
                        err.toString());
                    console.error(err);
                });
            })
            .catch(err => {
                show_err(msg + "<br>Preflight failed</br>" + err.toString());
                });
    } catch (e) {
        show_error(msg + "<br>" + e.toString());
        console.error("Preflight Failure", e);
        return false;
    }
}


<<<<<<< HEAD
preflight();


var QA_MODE = false;

=======
var mzcc = new MozCommon();
var vapid = new VapidToken(mzcc=mzcc);
var QA_MODE = false;

preflight();
>>>>>>> 1404b381

if (window.location.search.substring(1).split("&").indexOf("qa") > -1) {
    // QA mode, ACTIVATE!
    QA_MODE = true;
    console.log("Entering QA mode...");
    register();
    subscribe();
} else {
    try {
        init_vapid();
    } catch (e) {
        show_err("Could not generate VAPID keys: " + e.message);
    }
    if (navigator.serviceWorker.controller == null) {
        let regButton = document.getElementById('regButton');
        let regSec = document.getElementById('regSec');
        regButton.onclick = register;
        regSec.classList.remove('hidden');
    } else {
        register();
        let subButton = document.getElementById('subscribe');
        subButton.onclick = subscribe;
        subButton.disabled = false;
    }
}
  </script>
</html><|MERGE_RESOLUTION|>--- conflicted
+++ resolved
@@ -71,8 +71,6 @@
         returned as part of the subscription. You use
         <code>subscription.getKey('p256dh')</code> to retrieve this value</div>
     <textarea class="value receiverKey" name="receiverKey" ></textarea>
-<<<<<<< HEAD
-=======
     </div>
     <div id="authKey">
         <div class="title">Authentication Secret</div>
@@ -80,18 +78,73 @@
             <code>subscription.getKey('auth')</code> and is extra data for the
             HKDF function, which generates the Shared Key</div>
         <div name="authKey" class="value authKey"></div>
->>>>>>> 1404b381
-    </div>
-    <div id="authKey">
-        <div class="title">Authentication Secret</div>
-        <div class="description">The auth secret is provided by the browser as
-            <code>subscription.getKey('auth')</code> and is extra data for the
-            HKDF function, which generates the Shared Key</div>
-        <div name="authKey" class="value authKey"></div>
-    </div>
-    </div>
+    </div>
+</div>
 <div class="section">
-    <h2>2. Add VAPID data</h2>
+    <h2>2. Generate the Content</h2>
+    <p>These are normally the things you enter for each encrypted push message.</p>
+    <div id="salt">
+    <div class="title">Salt:</div>
+    <div class="description">The salt is an array of 16 random bytes that the
+        App Server generates for each outbound encrypted request.
+        This should change for every request, but it can be helpful for
+        library authors to see the same salt value.</div>
+    <input name="salt" class="salt value" value="salt">
+    <button id="newSalt">New Salt</button>
+    </div>
+    <div id="data">
+    <div class="title">Data:</div>
+    <div class="description">This is your data. For this demonstration, we're going
+    to presume that it's a string, but the data can be
+    <a href="https://w3c.github.io/push-api/#pushmessagedata-interface">any format</a>.
+    Just be sure that the service worker 'push' event handler knows how to read it.</div>
+    <textarea name="data">This is test data.
+</textarea>
+    <div class="data_ok hidden">All good! The service worker managed to get
+        and understand the data.</div>
+    <div class="errMsg hidden">No good. There was a problem with the service worker
+        handling the data.<br>
+        Check the console and retry to see if it's still a problem.
+        Also try Copying the "<a href="#send">curl</a>" buffer below into a
+        command line. If things work, this text
+        will turn green.</div>
+    </div>
+    <div class="ctrl">
+    Ok, we're ready to <button id="encrypt" disabled>Encrypt the data</button>
+    </div>
+</div>
+<div class="section reset">
+    <h2>3. Generate the Local Key:</h2>
+    <p>These items (plus the <span class="salt">Salt</span>) are unique per
+    encryption, and usually generated "on the fly" by the various algorithms.
+    Key negotiation requires the generation of a <b class="senderKey">Local Key</b>.
+    The <b>Local Key</b> is an arbitrary key pair made for this specific
+    exchange and used to derive bits from the <b class="receiverKey">p256dh</b> key.
+    </p>
+    <div id="senderKeyPri">
+        <div class="title">Local Key (private):</div>
+        <div class="description">The private portion of the Local Key.
+        Unfortunately, it's not easy to read this from a provided value.
+        </div>
+        <div name="senderKeyPri" class="value wrap"></div>
+    </div>
+    <div id="senderKeyPub">
+        <div class="title">Local Key (public):</div>
+        <div class="description">This key is temporary, but the public key needs to be
+        sent as the <span class="def">Encryption Key</span></div>
+        <div name="senderKeyPub" class="value"></div>
+    </div>
+    <div id="senderKey">
+        <div class="title">Local Key (public, raw):</div>
+        <div class="description">This is the same public
+            <b class="senderKey">local key</b>,
+            only formatted in "raw" form. This is the byte array that
+            is used for deriving the <span class="nonce">nonce</span></div>
+        <div name="senderKey" class="value senderKey"></div>
+    </div>
+</div>
+<div class="section">
+    <h2>4. Add VAPID data</h2>
     <p>VAPID is an optional header block that allows senders to "self identify". It consists of a
     <a href="https://jwt.io">JSON Web Token</a> that contains identification claims.
     <div id="vapidClaims">
@@ -100,7 +153,7 @@
             <label for="aud"><b>aud:</b> Audience: The URL for your site</label><br>
             <input class="item" name="aud" type="url" autocomplete="url" placeholder="http://example.com"><br>
             <label for="sub"><b>sub:</b> Subscriber: The contact email address for the owner of this subscription</label><br>
-            <input class="item" name="sub" type="url" autocomplete="url" placeholder="mailto:admin@example.com"><br>
+            <input class="item required" name="sub" type="url" autocomplete="url" placeholder="mailto:admin@example.com"><br>
             <label for="exp"><b>exp:</b> Expiration: When this token expires (Max is 24 hours from now)</label><br>
             <input class="item" name="exp" id="vapid_exp" disabled=true><br>
         </div>
@@ -114,7 +167,7 @@
             contains a "p256ecdsa" element that specifies the "raw" public key used to verify the JWT signature.
             Note that "Crypto-Key" may contain multiple elements separated by a comma. If you specify VAPID
             headers, we'll append them to the Crypto-Key header.</div>
-        <div name="vapidHeaders" class="vapidHeader value"></div>
+        <div name="vapidHeaders" class="value"></div>
     </div>
     <div id="vapidPrivate">
         <div class="title">VAPID private key</div>
@@ -143,133 +196,6 @@
     </div>
   </div>
 </div>
-    <div class="section">
-<<<<<<< HEAD
-    <h2>3. Generate the Content</h2>
-=======
-    <h2>2. Generate the Content</h2>
->>>>>>> 1404b381
-    <p>These are normally the things you enter for each encrypted push message.</p>
-    <div id="salt">
-    <div class="title">Salt:</div>
-    <div class="description">The salt is an array of 16 random bytes that the
-        App Server generates for each outbound encrypted request.
-        This should change for every request, but it can be helpful for
-        library authors to see the same salt value.</div>
-    <input name="salt" class="salt value" value="salt">
-    <button id="newSalt">New Salt</button>
-    </div>
-    <div id="data">
-    <div class="title">Data:</div>
-    <div class="description">This is your data. For this demonstration, we're going
-    to presume that it's a string, but the data can be
-    <a href="https://w3c.github.io/push-api/#pushmessagedata-interface">any format</a>.
-    Just be sure that the service worker 'push' event handler knows how to read it.</div>
-    <textarea name="data">This is test data.
-</textarea>
-    <div class="data_ok hidden">All good! The service worker managed to get
-        and understand the data.</div>
-    <div class="errMsg hidden">No good. There was a problem with the service worker
-        handling the data.<br>
-        Check the console and retry to see if it's still a problem.
-        Also try Copying the "<a href="#send">curl</a>" buffer below into a
-        command line. If things work, this text
-        will turn green.</div>
-    </div>
-    <div class="ctrl">
-    Ok, we're ready to <button id="encrypt" disabled>Encrypt the data</button>
-    </div>
-</div>
-<div class="section reset">
-<<<<<<< HEAD
-    <h2>4. Generate the Local Key:</h2>
-=======
-    <h2>3. Generate the Local Key:</h2>
->>>>>>> 1404b381
-    <p>These items (plus the <span class="salt">Salt</span>) are unique per
-    encryption, and usually generated "on the fly" by the various algorithms.
-    Key negotiation requires the generation of a <b class="senderKey">Local Key</b>.
-    The <b>Local Key</b> is an arbitrary key pair made for this specific
-    exchange and used to derive bits from the <b class="receiverKey">p256dh</b> key.
-    </p>
-    <div id="senderKeyPri">
-        <div class="title">Local Key (private):</div>
-        <div class="description">The private portion of the Local Key.
-        Unfortunately, it's not easy to read this from a provided value.
-        </div>
-        <div name="senderKeyPri" class="value wrap"></div>
-    </div>
-    <div id="senderKeyPub">
-        <div class="title">Local Key (public):</div>
-        <div class="description">This key is temporary, but the public key needs to be
-        sent as the <span class="def">Encryption Key</span></div>
-        <div name="senderKeyPub" class="value"></div>
-    </div>
-    <div id="senderKey">
-        <div class="title">Local Key (public, raw):</div>
-        <div class="description">This is the same public
-            <b class="senderKey">local key</b>,
-            only formatted in "raw" form. This is the byte array that
-            is used for deriving the <span class="nonce">nonce</span></div>
-        <div name="senderKey" class="value senderKey"></div>
-    </div>
-</div>
-<<<<<<< HEAD
-=======
-<div class="section">
-    <h2>4. Add VAPID data</h2>
-    <p>VAPID is an optional header block that allows senders to "self identify". It consists of a
-    <a href="https://jwt.io">JSON Web Token</a> that contains identification claims.
-    <div id="vapidClaims">
-        <div class="title">VAPID claims</div>
-        <div>
-            <label for="aud"><b>aud:</b> Audience: The URL for your site</label><br>
-            <input class="item" name="aud" type="url" autocomplete="url" placeholder="http://example.com"><br>
-            <label for="sub"><b>sub:</b> Subscriber: The contact email address for the owner of this subscription</label><br>
-            <input class="item required" name="sub" type="url" autocomplete="url" placeholder="mailto:admin@example.com"><br>
-            <label for="exp"><b>exp:</b> Expiration: When this token expires (Max is 24 hours from now)</label><br>
-            <input class="item" name="exp" id="vapid_exp" disabled=true><br>
-        </div>
-        <div id="vapidError" class="errMsg"></div>
-    </div>
-    <div class="ctrl">Optionally <button id="addVapid">Add VAPID</button></div>
-    <div id="vapidHeaders">
-        <div class="title">VAPID Headers</div>
-        <div class="description">Add these headers to your outbound request. The headers are "Authorization"
-            and "Crypto-Key". "Authorization" is a JWT containing the signed <code>claims</code>. "Crypto-Key"
-            contains a "p256ecdsa" element that specifies the "raw" public key used to verify the JWT signature.
-            Note that "Crypto-Key" may contain multiple elements separated by a comma. If you specify VAPID
-            headers, we'll append them to the Crypto-Key header.</div>
-        <div name="vapidHeaders" class="value"></div>
-    </div>
-    <div id="vapidPrivate">
-        <div class="title">VAPID private key</div>
-        <div class="description">Normally, you retain your VAPID key pair on your server, and reuse the pair for all
-           subsequent calls. You can create a new VAPID key pair at any time, but things like the dashboard won't
-           associate information for the old key pair with a new one. In essence, the new key is a new ID for you.</div>
-       <div name="vapidPrivate" class="value"></div>
-   </div>
-    <div id="vapidPublic">
-        <div class="title">VAPID public key</div>
-        <div class="description">VAPID <b><i>always</i></b> uses its own set of keys. You sign with the private half
-            and include the public key with the <code>Crypto-Key</code> header. This key is in the "uncompressed" or
-            "raw" key point format.</div>
-        <div name="vapidPublic" class="value"></div>
-    <div id="pushDashboard">
-        <div class="title">Push Dashboard</div>
-        <div class="description">
-          <p>To monitor your push messages, you will add the VAPID public key to your app in <a href="https://dev-dashboard.deis.dev.mozaws.net/en/" target="_blank">the push dashboard</a>. To validate you own the app, you will also need to sign a token with your VAPID private key, and paste the signed token back into the dashboard.</p>
-          <p>If you are using this page to test, you can paste this test VAPID public key into the dashboard:</p>
-          <div name="vapidPublicForDashboard" class="value"></div>
-          <p>Then paste the app token here to get the signed token value:</p>
-          <input class="item" name="push_app_token" id="push_app_token">
-          <button id="signToken">Sign token</button>
-          <div class="value" name="signedToken"></div>
-        </div>
-    </div>
-  </div>
-</div>
->>>>>>> 1404b381
 <div class="section reset">
     <h2>5. Encrypt the Message:</h2>
     <p>These items are the various intermediary and final elements used to
@@ -369,10 +295,7 @@
 </div>
   </body>
   <script src="common.js"></script>
-<<<<<<< HEAD
-=======
   <script src="der_lite.js"></script>
->>>>>>> 1404b381
   <script src="base64.js"></script>
   <script src="webpush.js"></script>
   <script src="vapid.js"></script>
@@ -565,11 +488,7 @@
 }
 
 
-<<<<<<< HEAD
-function encr(receiverKey) {
-=======
 function encr(receiverKey, vapid_headers) {
->>>>>>> 1404b381
     /* Fetch & fill various fields, attempt to create a message and send
        it to yourself.
     */
@@ -604,13 +523,9 @@
                         salt)
         .then(options => {
                 // If we have VAPID info, fetch it.
-<<<<<<< HEAD
-                let vapid_headers = get("vapidHeaders");
-=======
                 if (vapid_headers == undefined) {
                     vapid_headers = get("vapidHeaders");
                 }
->>>>>>> 1404b381
                 if (vapid_headers) {
                     vapid_headers = JSON.parse(vapid_headers);
                 }
@@ -700,19 +615,12 @@
 }
 
 
-<<<<<<< HEAD
-document.getElementById('encrypt').onclick = function(event) {
-    reset();
-    encr(get('receiverKey'));
-
-=======
 function do_encrypt(event, vapidHeaders) {
     reset();
     if (! vapidHeaders) {
         vapidHeaders = get('vapidHeaders');
     }
     encr(get('receiverKey'), vapidHeaders);
->>>>>>> 1404b381
 }
 
 document.getElementById('encrypt').onclick = do_encrypt;
@@ -736,20 +644,12 @@
 
 function init_vapid(){
     // Vapid should ALWAYS use it's own key set.
-<<<<<<< HEAD
-    vapid.generate_keys().then( function() {
-        vapid.export_private_der()
-            .then(k => output("vapidPrivate", k))
-            .catch(err=> console.error(err));
-        vapid.export_public_der()
-=======
     vapid.generate_keys().then(keys => {
         let exporter = new DERLite();
         exporter.export_private_der(keys.privateKey)
             .then(k => output("vapidPrivate", k))
             .catch(err=> console.error(err));
         exporter.export_public_der(keys.publicKey)
->>>>>>> 1404b381
             .then(k => {
                 output("vapidPublic", k);
             })
@@ -783,11 +683,7 @@
     let claims = {};
     let vapid_err = "";
     for (let i of vapid_items){
-<<<<<<< HEAD
-        if (! i.value) {
-=======
         if (i.classList.contains('required') && ! i.value) {
->>>>>>> 1404b381
             console.error(`VAPID value "${i.name}" is empty. Can't proceed`);
             i.classList.add("error");
             vapid_err += `${i.name} cannot be empty.<br>`;
@@ -801,13 +697,9 @@
         return false;
     }
     vapid.sign(claims).then(headers => {
-<<<<<<< HEAD
-            output("vapidHeaders", JSON.stringify(headers, null, '   '))
-=======
             let jheaders = JSON.stringify(headers, null, '    ');
             output("vapidHeaders", jheaders);
             do_encrypt(vapidHeaders=jheaders);
->>>>>>> 1404b381
         })
         .catch(err => {console.error(err)});
 }
@@ -905,19 +797,11 @@
 }
 
 
-<<<<<<< HEAD
-preflight();
-
-
-var QA_MODE = false;
-
-=======
 var mzcc = new MozCommon();
 var vapid = new VapidToken(mzcc=mzcc);
 var QA_MODE = false;
 
 preflight();
->>>>>>> 1404b381
 
 if (window.location.search.substring(1).split("&").indexOf("qa") > -1) {
     // QA mode, ACTIVATE!
