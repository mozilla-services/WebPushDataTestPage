/* This file contains a few core utilities and polyfills.
 */
'use strict';

// Write to the various div containers.
function output(target, value) {
    if (target == null){
        return
    }
    try {
        let t = document.getElementsByName(target)[0];
        if (t.attributes.hasOwnProperty('value')) {
            t.value = value;
            return;
        }
        t.innerHTML = value;
    } catch (e) {
        console.error("output", target, value, e);
        return null;
    }
}

function get(target) {
    let t = document.getElementsByName(target)[0];
    try {
<<<<<<< HEAD
        let t = document.getElementsByName(target)[0];
=======
>>>>>>> 4172f72c
        return t.value;
    } catch (TypeError) {
        return t.innerHTML;
    }

}

// Split a byte array into chunks of size.
function chunkArray(array, size) {
    var start = array.byteOffset || 0;
    array = array.buffer || array;
    var index = 0;
    var result = [];
    while(index + size <= array.byteLength) {
      result.push(new Uint8Array(array, start + index, size));
      index += size;
    }
    if (index <= array.byteLength) {
      result.push(new Uint8Array(array, start + index));
    }
    return result;
}

function newSalt() {
    return window.crypto.getRandomValues(new Uint8Array(16));
}

/* I can't believe that this is needed here, in this day and age ...
* Note: these are not efficient, merely expedient.
*/
var base64url = {
    _strmap: 'ABCDEFGHIJKLMNOPQRSTUVWXYZabcdefg' +
             'hijklmnopqrstuvwxyz0123456789-_',
    encode: function(data) {
      data = new Uint8Array(data);
      var len = Math.ceil(data.length * 4 / 3);
      return chunkArray(data, 3).map(chunk => [
        chunk[0] >>> 2,
        ((chunk[0] & 0x3) << 4) | (chunk[1] >>> 4),
        ((chunk[1] & 0xf) << 2) | (chunk[2] >>> 6),
        chunk[2] & 0x3f
      ].map(v => base64url._strmap[v]).join('')).join('').slice(0, len);
    },
    _lookup: function(s, i) {
      return base64url._strmap.indexOf(s.charAt(i));
    },
    decode: function(str) {
      var v = new Uint8Array(Math.floor(str.length * 3 / 4));
      var vi = 0;
      for (var si = 0; si < str.length;) {
        var w = base64url._lookup(str, si++);
        var x = base64url._lookup(str, si++);
        var y = base64url._lookup(str, si++);
        var z = base64url._lookup(str, si++);
        v[vi++] = w << 2 | x >>> 4;
        v[vi++] = x << 4 | y >>> 2;
        v[vi++] = y << 6 | z;
      }
      return v;
    }
  };

// Hash-Based Message Authentication Code
// This generates a secure hash based on the key.
function hmac(key) {
    // key = mzcc.rawToJWK(key);
    this.keyPromise = webCrypto.importKey(
        'raw',
        key,
        {
            name: 'HMAC',
            hash: 'SHA-256'
        },
        true,   // Should be false for production.
        ['sign']);
};
hmac.prototype.hash = function(input) {
    return this.keyPromise.then(k => webCrypto.sign('HMAC', k, input));
};


// HMAC (Hash-Based Message Authentication Code)-Based extract & expand Key
// Derivation Function. (Yeah, that's why everyone calls it "hkdf")
function hkdf(salt, ikm) {
    this.prkhPromise = new hmac(salt).hash(ikm)
      .then(prk => new hmac(prk));
};
hkdf.prototype.extract = function(info, len) {
    var input = concatArray([info, new Uint8Array([1])]);
    return this.prkhPromise
      .then(prkh => prkh.hash(input))
      .then(h => {
        if (h.byteLength < len) {
          throw new Error('Length is too long');
        }
        return h.slice(0, len);
      });
};

function concatArray(arrays) {
    // Concatenate the byte arrays into a single Uint8Array.
    var size = arrays.reduce((total, a) => total + a.byteLength, 0);
    var index = 0;
    return arrays.reduce((result, a) => {
        result.set(new Uint8Array(a), index);
        index += a.byteLength;
        return result;
    }, new Uint8Array(size));
}

function be16(val) {
    // present an 8bit value as a Big Endian 16bit value
    return ((val & 0xFF) << 8 ) | ((val >> 8) & 0xFF);
}


window.base64url = base64url;<|MERGE_RESOLUTION|>--- conflicted
+++ resolved
@@ -23,10 +23,6 @@
 function get(target) {
     let t = document.getElementsByName(target)[0];
     try {
-<<<<<<< HEAD
-        let t = document.getElementsByName(target)[0];
-=======
->>>>>>> 4172f72c
         return t.value;
     } catch (TypeError) {
         return t.innerHTML;
