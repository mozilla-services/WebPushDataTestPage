--- conflicted
+++ resolved
@@ -104,11 +104,7 @@
             contains a "p256ecdsa" element that specifies the "raw" public key used to verify the JWT signature.
             Note that "Crypto-Key" may contain multiple elements separated by a comma. If you specify VAPID
             headers, we'll append them to the Crypto-Key header.</div>
-<<<<<<< HEAD
-        <div name="vapidHeaders" class="value"></div>
-=======
         <div name="vapidHeaders" class="vapidHeader value"></div>
->>>>>>> 5d44e480
     </div>
     <div id="vapidPrivate">
         <div class="title">VAPID private key</div>
